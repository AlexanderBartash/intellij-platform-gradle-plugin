--- conflicted
+++ resolved
@@ -142,7 +142,6 @@
     }
 
     @Test
-<<<<<<< HEAD
     fun `set verification reports output formats`() {
         writeJavaFile()
         writePluginXmlFile()
@@ -176,34 +175,18 @@
     fun `set verification reports with empty set of output formats`() {
         writeJavaFile()
         writePluginXmlFile()
-=======
-    fun `set ignored problems file`() {
-        writeJavaFileWithPluginProblems(classNameSuffix = UUID.randomUUID().toString().replace("-", ""))
-        writePluginXmlFile()
-
-        val lines = listOf("MyName:1.0.0:Reference to a missing property.*")
-        val ignoredProblems = createTempFile("ignored-problems", ".txt")
-            .writeLines(lines)
-        val ignoredProblemsFilePath = ignoredProblems.absolutePathString()
-
->>>>>>> 2cfa857f
-        buildFile.groovy(
-            """
-            version = "1.0.0"
-            
-            runPluginVerifier {
-<<<<<<< HEAD
+        buildFile.groovy(
+            """
+            version = "1.0.0"
+            
+            runPluginVerifier {
                 verificationReportsFormats = []
                 verificationReportsDir = "${'$'}{project.buildDir}/foo"
                 ideVersions = ["IC-2020.2.3"]
-=======
-                ignoredProblems = file("$ignoredProblemsFilePath")
->>>>>>> 2cfa857f
-            }
-            """.trimIndent()
-        )
-
-<<<<<<< HEAD
+            }
+            """.trimIndent()
+        )
+
         build(RUN_PLUGIN_VERIFIER_TASK_NAME).let { buildResult ->
             val reportsDirectory = file("build/foo")
             val directory = reportsDirectory.canonicalPath
@@ -244,11 +227,32 @@
             val ideVersionDir = ideDirs.first()
             val reportFiles = ideVersionDir.listFilesOrdered { listOf("md", "html").contains(it.extension) }
             assertTrue(reportFiles.isNotEmpty())
-=======
+        }
+    }
+
+    @Test
+    fun `set ignored problems file`() {
+        writeJavaFileWithPluginProblems(classNameSuffix = UUID.randomUUID().toString().replace("-", ""))
+        writePluginXmlFile()
+
+        val lines = listOf("MyName:1.0.0:Reference to a missing property.*")
+        val ignoredProblems = createTempFile("ignored-problems", ".txt")
+            .writeLines(lines)
+        val ignoredProblemsFilePath = ignoredProblems.absolutePathString()
+
+        buildFile.groovy(
+            """
+            version = "1.0.0"
+            
+            runPluginVerifier {
+                ignoredProblems = file("$ignoredProblemsFilePath")
+            }
+            """.trimIndent()
+        )
+
         build(RUN_PLUGIN_VERIFIER_TASK_NAME).let {
             assertContains("Compatible. 1 usage of scheduled for removal API and 1 usage of deprecated API. 1 usage of internal API", it.output)
             assertNotContains("Reference to a missing property", it.output)
->>>>>>> 2cfa857f
         }
     }
 
