// Copyright 2000-2022 JetBrains s.r.o. and contributors. Use of this source code is governed by the Apache 2.0 license.

package org.jetbrains.intellij

import com.jetbrains.plugin.structure.base.utils.hasExtension
import com.jetbrains.plugin.structure.base.utils.isDirectory
import com.jetbrains.plugin.structure.base.utils.isJar
import com.jetbrains.plugin.structure.intellij.version.IdeVersion
import org.gradle.api.GradleException
import org.gradle.api.Plugin
import org.gradle.api.Project
import org.gradle.api.artifacts.Configuration
import org.gradle.api.artifacts.Dependency
import org.gradle.api.artifacts.DependencySet
import org.gradle.api.file.ConfigurableFileCollection
import org.gradle.api.file.DuplicatesStrategy
import org.gradle.api.file.RegularFile
import org.gradle.api.internal.artifacts.publish.ArchivePublishArtifact
import org.gradle.api.internal.plugins.DefaultArtifactPublicationSet
import org.gradle.api.plugins.ExtensionAware
import org.gradle.api.plugins.JavaPlugin
import org.gradle.api.plugins.JavaPlugin.COMPILE_JAVA_TASK_NAME
import org.gradle.api.plugins.PluginInstantiationException
import org.gradle.api.provider.Provider
import org.gradle.api.tasks.ClasspathNormalizer
import org.gradle.api.tasks.PathSensitivity
import org.gradle.api.tasks.SourceSetContainer
import org.gradle.api.tasks.TaskProvider
import org.gradle.api.tasks.bundling.Jar
import org.gradle.api.tasks.bundling.Zip
import org.gradle.api.tasks.compile.JavaCompile
import org.gradle.api.tasks.testing.Test
import org.gradle.internal.jvm.Jvm
import org.gradle.internal.os.OperatingSystem
import org.gradle.kotlin.dsl.*
import org.gradle.language.jvm.tasks.ProcessResources
import org.gradle.plugins.ide.idea.model.IdeaModel
import org.gradle.plugins.ide.idea.model.IdeaProject
import org.gradle.tooling.BuildException
import org.jetbrains.gradle.ext.IdeaExtPlugin
import org.jetbrains.gradle.ext.ProjectSettings
import org.jetbrains.gradle.ext.TaskTriggersConfig
import org.jetbrains.intellij.BuildFeature.*
import org.jetbrains.intellij.IntelliJPluginConstants.ANNOTATIONS_DEPENDENCY_VERSION
import org.jetbrains.intellij.IntelliJPluginConstants.BUILD_PLUGIN_TASK_NAME
import org.jetbrains.intellij.IntelliJPluginConstants.BUILD_SEARCHABLE_OPTIONS_TASK_NAME
import org.jetbrains.intellij.IntelliJPluginConstants.CLASSPATH_INDEX_CLEANUP_TASK_NAME
import org.jetbrains.intellij.IntelliJPluginConstants.COMPILE_KOTLIN_TASK_NAME
import org.jetbrains.intellij.IntelliJPluginConstants.DEFAULT_IDEA_VERSION
import org.jetbrains.intellij.IntelliJPluginConstants.DEFAULT_INTELLIJ_REPOSITORY
import org.jetbrains.intellij.IntelliJPluginConstants.DEFAULT_SANDBOX
import org.jetbrains.intellij.IntelliJPluginConstants.DOWNLOAD_ROBOT_SERVER_PLUGIN_TASK_NAME
import org.jetbrains.intellij.IntelliJPluginConstants.EXTENSION_NAME
import org.jetbrains.intellij.IntelliJPluginConstants.GITHUB_REPOSITORY
import org.jetbrains.intellij.IntelliJPluginConstants.IDEA_CONFIGURATION_NAME
import org.jetbrains.intellij.IntelliJPluginConstants.IDEA_PLUGINS_CONFIGURATION_NAME
import org.jetbrains.intellij.IntelliJPluginConstants.IDEA_PRODUCTS_RELEASES_URL
import org.jetbrains.intellij.IntelliJPluginConstants.INSTRUMENT_CODE_TASK_NAME
import org.jetbrains.intellij.IntelliJPluginConstants.INSTRUMENT_TEST_CODE_TASK_NAME
import org.jetbrains.intellij.IntelliJPluginConstants.INTELLIJ_DEFAULT_DEPENDENCIES_CONFIGURATION_NAME
import org.jetbrains.intellij.IntelliJPluginConstants.INTELLIJ_DEPENDENCIES
import org.jetbrains.intellij.IntelliJPluginConstants.JAR_SEARCHABLE_OPTIONS_TASK_NAME
import org.jetbrains.intellij.IntelliJPluginConstants.JAVA_COMPILER_ANT_TASKS_MAVEN_METADATA
import org.jetbrains.intellij.IntelliJPluginConstants.LIST_PRODUCTS_RELEASES_TASK_NAME
import org.jetbrains.intellij.IntelliJPluginConstants.MARKETPLACE_HOST
import org.jetbrains.intellij.IntelliJPluginConstants.MINIMAL_SUPPORTED_GRADLE_VERSION
import org.jetbrains.intellij.IntelliJPluginConstants.PATCH_PLUGIN_XML_TASK_NAME
import org.jetbrains.intellij.IntelliJPluginConstants.PERFORMANCE_PLUGIN_ID
import org.jetbrains.intellij.IntelliJPluginConstants.PERFORMANCE_TEST_CONFIGURATION_NAME
import org.jetbrains.intellij.IntelliJPluginConstants.PLATFORM_TYPE_ANDROID_STUDIO
import org.jetbrains.intellij.IntelliJPluginConstants.PLATFORM_TYPE_CLION
import org.jetbrains.intellij.IntelliJPluginConstants.PLATFORM_TYPE_INTELLIJ_COMMUNITY
import org.jetbrains.intellij.IntelliJPluginConstants.PLATFORM_TYPE_PHPSTORM
import org.jetbrains.intellij.IntelliJPluginConstants.PLATFORM_TYPE_PYCHARM
import org.jetbrains.intellij.IntelliJPluginConstants.PLATFORM_TYPE_RIDER
import org.jetbrains.intellij.IntelliJPluginConstants.PLUGIN_GROUP_NAME
import org.jetbrains.intellij.IntelliJPluginConstants.PLUGIN_ID
import org.jetbrains.intellij.IntelliJPluginConstants.PLUGIN_NAME
import org.jetbrains.intellij.IntelliJPluginConstants.PLUGIN_PATH
import org.jetbrains.intellij.IntelliJPluginConstants.PLUGIN_VERIFIER_REPOSITORY
import org.jetbrains.intellij.IntelliJPluginConstants.PLUGIN_XML_DIR_NAME
import org.jetbrains.intellij.IntelliJPluginConstants.POST_INSTRUMENT_CODE_TASK_NAME
import org.jetbrains.intellij.IntelliJPluginConstants.POST_INSTRUMENT_TEST_CODE_TASK_NAME
import org.jetbrains.intellij.IntelliJPluginConstants.PREPARE_SANDBOX_TASK_NAME
import org.jetbrains.intellij.IntelliJPluginConstants.PREPARE_TESTING_SANDBOX_TASK_NAME
import org.jetbrains.intellij.IntelliJPluginConstants.PREPARE_UI_TESTING_SANDBOX_TASK_NAME
import org.jetbrains.intellij.IntelliJPluginConstants.PUBLISH_PLUGIN_TASK_NAME
import org.jetbrains.intellij.IntelliJPluginConstants.RELEASE_SUFFIX_EAP
import org.jetbrains.intellij.IntelliJPluginConstants.RELEASE_SUFFIX_EAP_CANDIDATE
import org.jetbrains.intellij.IntelliJPluginConstants.RELEASE_SUFFIX_SNAPSHOT
import org.jetbrains.intellij.IntelliJPluginConstants.RUN_IDE_FOR_UI_TESTS_TASK_NAME
import org.jetbrains.intellij.IntelliJPluginConstants.RUN_IDE_PERFORMANCE_TEST_TASK_NAME
import org.jetbrains.intellij.IntelliJPluginConstants.RUN_IDE_TASK_NAME
import org.jetbrains.intellij.IntelliJPluginConstants.RUN_PLUGIN_VERIFIER_TASK_NAME
import org.jetbrains.intellij.IntelliJPluginConstants.SEARCHABLE_OPTIONS_DIR_NAME
import org.jetbrains.intellij.IntelliJPluginConstants.SETUP_DEPENDENCIES_TASK_NAME
import org.jetbrains.intellij.IntelliJPluginConstants.SETUP_INSTRUMENT_CODE_TASK_NAME
import org.jetbrains.intellij.IntelliJPluginConstants.SIGN_PLUGIN_TASK_NAME
import org.jetbrains.intellij.IntelliJPluginConstants.VERIFY_PLUGIN_CONFIGURATION_TASK_NAME
import org.jetbrains.intellij.IntelliJPluginConstants.VERIFY_PLUGIN_TASK_NAME
import org.jetbrains.intellij.IntelliJPluginConstants.VERSION_LATEST
import org.jetbrains.intellij.dependency.*
import org.jetbrains.intellij.jbr.JbrResolver
import org.jetbrains.intellij.model.MavenMetadata
import org.jetbrains.intellij.model.XmlExtractor
import org.jetbrains.intellij.performanceTest.ProfilerName
import org.jetbrains.intellij.pluginRepository.PluginRepositoryFactory
import org.jetbrains.intellij.tasks.*
import org.jetbrains.intellij.utils.*
import org.jetbrains.kotlin.gradle.tasks.KotlinCompile
import java.io.File
import java.net.URL
import java.time.LocalDateTime
import java.time.format.DateTimeFormatter
import java.util.*
import java.util.jar.Manifest

abstract class IntelliJPlugin : Plugin<Project> {

    private lateinit var archiveUtils: ArchiveUtils
    private lateinit var dependenciesDownloader: DependenciesDownloader
    private lateinit var context: String

    override fun apply(project: Project) {
        context = project.logCategory()

        checkGradleVersion(project)
        checkPluginVersion(project)

        archiveUtils = project.objects.newInstance()
        dependenciesDownloader = project.objects.newInstance()

        project.plugins.apply(JavaPlugin::class)
        project.plugins.apply(IdeaExtPlugin::class)

        project.pluginManager.withPlugin("org.jetbrains.gradle.plugin.idea-ext") {
            project.idea {
                // IdeaModel.project is available only for root project
                this.project?.settings {
                    taskTriggers {
                        afterSync(SETUP_DEPENDENCIES_TASK_NAME)
                    }
                }
            }
        }

        val intellijExtension = project.extensions.create<IntelliJPluginExtension>(EXTENSION_NAME).apply {
            version.convention(project.provider {
                if (!localPath.isPresent) {
                    throw GradleException("The value for the 'intellij.version' property was not specified, see: https://plugins.jetbrains.com/docs/intellij/tools-gradle-intellij-plugin.html#intellij-extension-version")
                }
                null
            })
            pluginName.convention(project.provider {
                project.name
            })
            updateSinceUntilBuild.convention(true)
            sameSinceUntilBuild.convention(false)
            instrumentCode.convention(true)
            sandboxDir.convention(
                project.layout.buildDirectory.dir(DEFAULT_SANDBOX).map {
                    it.asFile.canonicalPath
                })
            intellijRepository.convention(DEFAULT_INTELLIJ_REPOSITORY)
            downloadSources.convention(!System.getenv().containsKey("CI"))
            configureDefaultDependencies.convention(true)
            type.convention(PLATFORM_TYPE_INTELLIJ_COMMUNITY)
        }

        configureTasks(project, intellijExtension)
    }

    private fun checkGradleVersion(project: Project) {
        if (Version.parse(project.gradle.gradleVersion) < Version.parse(MINIMAL_SUPPORTED_GRADLE_VERSION)) {
            throw PluginInstantiationException("$PLUGIN_NAME requires Gradle $MINIMAL_SUPPORTED_GRADLE_VERSION and higher")
        }
    }

    private fun checkPluginVersion(project: Project) {
        if (!project.isBuildFeatureEnabled(SELF_UPDATE_CHECK)) {
            return
        }
        if (project.gradle.startParameter.isOffline) {
            return
        }
        try {
            val version = getCurrentVersion()?.let(Version::parse) ?: Version()
            val latestVersion = LatestVersionResolver.fromGitHub(PLUGIN_NAME, GITHUB_REPOSITORY)
            if (version < Version.parse(latestVersion)) {
                warn(context, "$PLUGIN_NAME is outdated: $version. Update `$PLUGIN_ID` to: $latestVersion")
            }
        } catch (e: Exception) {
            error(context, e.message.orEmpty(), e)
        }
    }

    private fun configureTasks(project: Project, extension: IntelliJPluginExtension) {
        info(context, "Configuring plugin")
        project.tasks.withType<RunIdeBase>().configureEach {
            prepareConventionMappingsForRunIdeTask(project, extension, PREPARE_SANDBOX_TASK_NAME)
        }
        project.tasks.withType<RunIdeForUiTestTask>().configureEach {
            prepareConventionMappingsForRunIdeTask(project, extension, PREPARE_UI_TESTING_SANDBOX_TASK_NAME)
        }
        configureSetupDependenciesTask(project, extension)
        configureClassPathIndexCleanupTask(project)
        configurePatchPluginXmlTask(project, extension)
        configureRobotServerDownloadTask(project)
        configurePrepareSandboxTasks(project, extension)
        configureListProductsReleasesTask(project, extension)
        configurePluginVerificationTask(project)
        configureRunIdeTask(project)
        configureRunIdePerformanceTestTask(project, extension)
        configureRunIdeForUiTestsTask(project)
        configureRunPluginVerifierTask(project, extension)
        configureBuildSearchableOptionsTask(project)
        configureJarSearchableOptionsTask(project)
        configureBuildPluginTask(project)
        configureSignPluginTask(project)
        configurePublishPluginTask(project)
        configureProcessResources(project)
        configureInstrumentation(project, extension)
        configureVerifyPluginConfigurationTask(project)
        assert(!project.state.executed) { "afterEvaluate is a no-op for an executed project" }


        project.tasks.named<VerifyPluginConfigurationTask>(VERIFY_PLUGIN_CONFIGURATION_TASK_NAME)

        project.pluginManager.withPlugin("org.jetbrains.kotlin.jvm") {
            project.tasks.withType<KotlinCompile>().configureEach {
                dependsOn(VERIFY_PLUGIN_CONFIGURATION_TASK_NAME)
            }
        }

        project.tasks.withType<JavaCompile>().configureEach {
            dependsOn(VERIFY_PLUGIN_CONFIGURATION_TASK_NAME)
        }

        project.afterEvaluate {
            configureProjectAfterEvaluate(this, extension)
        }
    }

    private fun configureProjectAfterEvaluate(project: Project, extension: IntelliJPluginExtension) {
        project.subprojects.forEach { subproject ->
            if (subproject.plugins.findPlugin(IntelliJPlugin::class) == null) {
                subproject.extensions.findByType<IntelliJPluginExtension>()?.let {
                    configureProjectAfterEvaluate(subproject, it)
                }
            }
        }

        configureTestTasks(project, extension)
    }

    private fun verifyJavaPluginDependency(project: Project, ideaDependency: IdeaDependency, plugins: List<Any>) {
        val hasJavaPluginDependency = plugins.contains("java") || plugins.contains("com.intellij.java")
        if (!hasJavaPluginDependency && File(ideaDependency.classes, "plugins/java").exists()) {
            sourcePluginXmlFiles(project).forEach { file ->
                parsePluginXml(file, context)?.dependencies?.forEach {
                    if (it.dependencyId == "com.intellij.modules.java") {
                        throw BuildException(
                            "The project depends on 'com.intellij.modules.java' module but doesn't declare a compile dependency on it.\n Please delete 'depends' tag from '${file.canonicalPath}' or add 'java' plugin to Gradle dependencies (e.g. intellij { plugins = ['java'] })",
                            null
                        )
                    }
                }
            }
        }
    }

    private fun configureBuiltinPluginsDependencies(
        project: Project,
        dependencies: DependencySet,
        resolver: PluginDependencyManager,
        extension: IntelliJPluginExtension,
        ideaDependency: IdeaDependency,
    ) {
        val configuredPlugins = extension.getUnresolvedPluginDependencies()
            .filter(PluginDependency::builtin)
            .map(PluginDependency::id)
        ideaDependency.pluginsRegistry.collectBuiltinDependencies(configuredPlugins).forEach {
            val plugin = resolver.resolve(project, PluginDependencyNotation(it, null, null)) ?: return
            configurePluginDependency(project, plugin, extension, dependencies, resolver)
        }
    }

    private fun configurePluginDependency(
        project: Project,
        plugin: PluginDependency,
        extension: IntelliJPluginExtension,
        dependencies: DependencySet,
        resolver: PluginDependencyManager,
    ) {
        if (extension.configureDefaultDependencies.get()) {
            resolver.register(project, plugin, dependencies)
        }
        extension.addPluginDependency(plugin)
        project.tasks.withType<PrepareSandboxTask>().configureEach {
            configureExternalPlugin(plugin)
        }
    }

    private fun configureProjectPluginTasksDependency(dependency: Project, taskProvider: TaskProvider<PrepareSandboxTask>) {
        // invoke before tasks graph is ready
        if (dependency.plugins.findPlugin(IntelliJPlugin::class) == null) {
            throw BuildException("Cannot use '$dependency' as a plugin dependency. IntelliJ Plugin not found: ${dependency.plugins}", null)
        }
        dependency.tasks.named(PREPARE_SANDBOX_TASK_NAME) {
            taskProvider.get().dependsOn(this)
        }
    }

    private fun configureProjectPluginDependency(project: Project, dependency: Project, dependencies: DependencySet, extension: IntelliJPluginExtension) {
        // invoke on demand, when plugins artifacts are needed
        if (dependency.plugins.findPlugin(IntelliJPlugin::class) == null) {
            throw BuildException("Cannot use '$dependency' as a plugin dependency. IntelliJ Plugin not found: ${dependency.plugins}", null)
        }
        dependencies.add(project.dependencies.create(dependency))

        val prepareSandboxTaskProvider = dependency.tasks.named<PrepareSandboxTask>(PREPARE_SANDBOX_TASK_NAME)
        val prepareSandboxTask = prepareSandboxTaskProvider.get()
        val dependencyDirectory = File(prepareSandboxTask.destinationDir, prepareSandboxTask.pluginName.get())

        val pluginDependency = PluginProjectDependency(dependencyDirectory, context)
        extension.addPluginDependency(pluginDependency)
        project.tasks.withType<PrepareSandboxTask>().configureEach {
            configureCompositePlugin(pluginDependency)
        }
    }

    private fun configurePatchPluginXmlTask(project: Project, extension: IntelliJPluginExtension) {
        info(context, "Configuring patch plugin.xml task")

        val setupDependenciesTaskProvider = project.tasks.named<SetupDependenciesTask>(SETUP_DEPENDENCIES_TASK_NAME)

        project.tasks.register<PatchPluginXmlTask>(PATCH_PLUGIN_XML_TASK_NAME) {
            group = PLUGIN_GROUP_NAME
            description = "Patches `plugin.xml` files with values provided to the task."

            version.convention(project.provider {
                project.version.toString()
            })
            pluginXmlFiles.convention(project.provider {
                sourcePluginXmlFiles(project)
            })
            destinationDir.convention(project.layout.buildDirectory.dir(PLUGIN_XML_DIR_NAME))
            outputFiles.convention(pluginXmlFiles.map {
                it.map { file ->
                    destinationDir.get().asFile.resolve(file.name)
                }
            })
            sinceBuild.convention(project.provider {
                if (extension.updateSinceUntilBuild.get()) {
                    val ideVersion = IdeVersion.createIdeVersion(setupDependenciesTaskProvider.get().idea.get().buildNumber)
                    "${ideVersion.baselineVersion}.${ideVersion.build}"
                } else {
                    null
                }
            })
            untilBuild.convention(project.provider {
                if (extension.updateSinceUntilBuild.get()) {
                    if (extension.sameSinceUntilBuild.get()) {
                        "${sinceBuild.get()}.*"
                    } else {
                        val ideVersion = IdeVersion.createIdeVersion(setupDependenciesTaskProvider.get().idea.get().buildNumber)
                        "${ideVersion.baselineVersion}.*"
                    }
                } else {
                    null
                }
            })

            dependsOn(SETUP_DEPENDENCIES_TASK_NAME)
        }
    }

    private fun configurePrepareSandboxTasks(project: Project, extension: IntelliJPluginExtension) {
        val downloadPluginTaskProvider = project.tasks.named<DownloadRobotServerPluginTask>(DOWNLOAD_ROBOT_SERVER_PLUGIN_TASK_NAME)

        configurePrepareSandboxTask(project, extension, PREPARE_SANDBOX_TASK_NAME, "")
        configurePrepareSandboxTask(project, extension, PREPARE_TESTING_SANDBOX_TASK_NAME, "-test")
        configurePrepareSandboxTask(project, extension, PREPARE_UI_TESTING_SANDBOX_TASK_NAME, "-uiTest") {
            it.from(downloadPluginTaskProvider.get().outputDir.get())
            it.dependsOn(DOWNLOAD_ROBOT_SERVER_PLUGIN_TASK_NAME)
        }
    }

    private fun configureRobotServerDownloadTask(project: Project) {
        info(context, "Configuring robot-server download Task")

        project.tasks.register<DownloadRobotServerPluginTask>(DOWNLOAD_ROBOT_SERVER_PLUGIN_TASK_NAME) {
            group = PLUGIN_GROUP_NAME
            description = "Download `robot-server` plugin."

            version.convention(VERSION_LATEST)
            outputDir.convention(project.layout.buildDirectory.dir("robotServerPlugin"))
            pluginArchive.convention(project.provider {
                val resolvedVersion = resolveRobotServerPluginVersion(version.orNull)
                val (group, name) = getDependency(resolvedVersion).split(':')
                dependenciesDownloader.downloadFromRepository(logCategory(), {
                    create(
                        group = group,
                        name = name,
                        version = resolvedVersion,
                    )
                }, {
                    mavenRepository(INTELLIJ_DEPENDENCIES) {
                        content { includeGroup(group) }
                    }
                }).first()
            })
        }
    }

    private fun configurePrepareSandboxTask(
        project: Project,
        extension: IntelliJPluginExtension,
        taskName: String,
        testSuffix: String,
        configure: ((it: PrepareSandboxTask) -> Unit)? = null,
    ) {
        info(context, "Configuring $taskName task")

        val setupDependenciesTaskProvider = project.tasks.named<SetupDependenciesTask>(SETUP_DEPENDENCIES_TASK_NAME)
        val jarTaskProvider = project.tasks.named<Jar>(JavaPlugin.JAR_TASK_NAME)

        val gradleVersion = project.provider { project.gradle.gradleVersion }
        val projectVersion = project.provider { project.version }
        val version = project.provider { project.version }
        val buildSdk = project.provider {
            when (extension.localPath.orNull) {
                null -> "${extension.getVersionType()}-${extension.getVersionNumber()}"
                else -> setupDependenciesTaskProvider.get().idea.get().classes.let { ideaClasses ->
                    ideProductInfo(ideaClasses)?.run { "$productCode-$version" }
                    // Fall back on build number if product-info.json is not present, this is the case
                    // for recent versions of Android Studio.
                        ?: ideBuildNumber(ideaClasses)
                }
            }
        }

        jarTaskProvider.configure {
            exclude("**/classpath.index")

            manifest.attributes(
                "Created-By" to gradleVersion.map { "Gradle $it" },
                "Build-JVM" to Jvm.current(),
                "Version" to projectVersion,
                "Build-Plugin" to PLUGIN_NAME,
                "Build-Plugin-Version" to (getCurrentVersion() ?: "0.0.0"),
                "Build-OS" to OperatingSystem.current(),
                "Build-SDK" to buildSdk.get(),
            )
        }

        project.tasks.register<PrepareSandboxTask>(taskName) {
            group = PLUGIN_GROUP_NAME
            description = "Prepares sandbox directory with installed plugin and its dependencies."

            pluginName.convention(extension.pluginName)
            pluginJar.convention(jarTaskProvider.get().archiveFile)
            defaultDestinationDir.convention(extension.sandboxDir.map {
                project.file("$it/plugins$testSuffix")
            })
            configDir.convention(extension.sandboxDir.map {
                "$it/config$testSuffix"
            })
            librariesToIgnore.convention(setupDependenciesTaskProvider.get().idea.map {
                project.files(it.jarFiles)
            })
            pluginDependencies.convention(project.provider {
                extension.getPluginDependenciesList(project)
            })

            dependsOn(JavaPlugin.JAR_TASK_NAME)
            dependsOn(project.configurations.getByName(JavaPlugin.RUNTIME_CLASSPATH_CONFIGURATION_NAME))
            dependsOn(SETUP_DEPENDENCIES_TASK_NAME)

            configure?.invoke(this)
        }.let { taskProvider ->
            project.afterEvaluate {
                extension.plugins.get().filterIsInstance<Project>().forEach { dependency ->
                    if (dependency.state.executed) {
                        configureProjectPluginTasksDependency(dependency, taskProvider)
                    } else {
                        dependency.afterEvaluate {
                            configureProjectPluginTasksDependency(dependency, taskProvider)
                        }
                    }
                }
            }
        }
    }

    private fun configureRunPluginVerifierTask(project: Project, extension: IntelliJPluginExtension) {
        info(context, "Configuring run plugin verifier task")

        val listProductsReleasesTaskProvider = project.tasks.named<ListProductsReleasesTask>(LIST_PRODUCTS_RELEASES_TASK_NAME)
        val runIdeTaskProvider = project.tasks.named<RunIdeTask>(RUN_IDE_TASK_NAME)

        project.tasks.register<RunPluginVerifierTask>(RUN_PLUGIN_VERIFIER_TASK_NAME) {
            group = PLUGIN_GROUP_NAME
            description = "Runs the IntelliJ Plugin Verifier tool to check the binary compatibility with specified IDE builds."

            failureLevel.convention(EnumSet.of(RunPluginVerifierTask.FailureLevel.COMPATIBILITY_PROBLEMS))
            verifierVersion.convention(VERSION_LATEST)
            distributionFile.convention(resolveBuildTaskOutput(project))
            verificationReportsDir.convention(
                project.layout.buildDirectory.dir("reports/pluginVerifier").map { it.asFile.canonicalPath }
            )
            downloadDir.convention(ideDownloadDir().map {
                it.toFile().invariantSeparatorsPath
            })
            teamCityOutputFormat.convention(false)
            subsystemsToCheck.convention("all")
            ideDir.convention(runIdeTaskProvider.get().ideDir)
            productsReleasesFile.convention(listProductsReleasesTaskProvider.flatMap { listProductsReleasesTask ->
                listProductsReleasesTask.outputFile.asFile
            })
            ides.convention(project.provider {
                val ideVersions = ideVersions.get().takeIf(List<String>::isNotEmpty) ?: run {
                    when {
                        localPaths.get().isEmpty() -> productsReleasesFile.get().takeIf(File::exists)?.readLines()
                        else -> null
                    }
                } ?: emptyList()

                ideVersions.map { ideVersion ->
                    val downloadDir = File(downloadDir.get())
                    val context = logCategory()

                    resolveIdePath(ideVersion, downloadDir, context) { type, version, buildType ->
                        val name = "$type-$version"
                        val ideDir = downloadDir.resolve(name)
                        info(context, "Downloading IDE '$name' to: $ideDir")

                        val url = resolveIdeUrl(type, version, buildType, context)
                        val dependencyVersion = listOf(type, version, buildType).filterNot(String::isNullOrEmpty).joinToString("-")
                        val group = when (type) {
                            PLATFORM_TYPE_ANDROID_STUDIO -> "com.android"
                            else -> "com.jetbrains"
                        }
                        debug(context, "Downloading IDE from $url")

                        try {
                            val ideArchive = dependenciesDownloader.downloadFromRepository(context, {
                                create(
                                    group = group,
                                    name = "ides",
                                    version = dependencyVersion,
                                    ext = "tar.gz",
                                )
                            }, {
                                ivyRepository(url)
                            }).first()

                            debug(context, "IDE downloaded, extracting...")
                            archiveUtils.extract(ideArchive, ideDir, context)
                            ideDir.listFiles()?.let { files ->
                                files.filter(File::isDirectory).forEach { container ->
                                    container.listFiles()?.forEach { file ->
                                        file.renameTo(ideDir.resolve(file.name))
                                    }
                                    container.deleteRecursively()
                                }
                            }
                        } catch (e: Exception) {
                            warn(context, "Cannot download '$type-$version' from '$buildType' channel: $url", e)
                        }

                        debug(context, "IDE extracted to: $ideDir")
                        ideDir
                    }

                }.let { files -> project.files(files) }
            })
            verifierPath.convention(project.provider {
                val resolvedVerifierVersion = resolveVerifierVersion(verifierVersion.orNull)
                debug(context, "Using Verifier in '$resolvedVerifierVersion' version")

                dependenciesDownloader.downloadFromRepository(logCategory(), {
                    create(
                        group = "org.jetbrains.intellij.plugins",
                        name = "verifier-cli",
                        version = resolvedVerifierVersion,
                        classifier = "all",
                        ext = "jar",
                    )
                }, {
                    mavenRepository(PLUGIN_VERIFIER_REPOSITORY)
                }).first().canonicalPath
            })
            jreRepository.convention(extension.jreRepository)
            offline.set(project.gradle.startParameter.isOffline)

            dependsOn(BUILD_PLUGIN_TASK_NAME)
            dependsOn(VERIFY_PLUGIN_TASK_NAME)
            dependsOn(LIST_PRODUCTS_RELEASES_TASK_NAME)

            val isIdeVersionsEmpty = localPaths.flatMap { localPaths ->
                ideVersions.map { ideVersions ->
                    localPaths.isEmpty() && ideVersions.isEmpty()
                }
            }
            listProductsReleasesTaskProvider.get().onlyIf { isIdeVersionsEmpty.get() }

            outputs.upToDateWhen { false }
        }
    }

    private fun configurePluginVerificationTask(project: Project) {
        info(context, "Configuring plugin verification task")

        val prepareSandboxTaskProvider = project.tasks.named<PrepareSandboxTask>(PREPARE_SANDBOX_TASK_NAME)

        project.tasks.register<VerifyPluginTask>(VERIFY_PLUGIN_TASK_NAME) {
            group = PLUGIN_GROUP_NAME
            description = "Validates completeness and contents of `plugin.xml` descriptors as well as plugin archive structure."

            ignoreFailures.convention(false)
            ignoreUnacceptableWarnings.convention(false)
            ignoreWarnings.convention(true)

            pluginDir.convention(
                project.layout.dir(
                    prepareSandboxTaskProvider.flatMap { prepareSandboxTask ->
                        prepareSandboxTask.pluginName.map { pluginName ->
                            prepareSandboxTask.destinationDir.resolve(pluginName)
                        }
                    }
                )
            )

            dependsOn(PREPARE_SANDBOX_TASK_NAME)
        }
    }

    private fun configureVerifyPluginConfigurationTask(project: Project) {
        info(context, "Configuring plugin configuration verification task")

        val setupDependenciesTaskProvider = project.tasks.named<SetupDependenciesTask>(SETUP_DEPENDENCIES_TASK_NAME)
        val patchPluginXmlTaskProvider = project.tasks.named<PatchPluginXmlTask>(PATCH_PLUGIN_XML_TASK_NAME)
        val runPluginVerifierTaskProvider = project.tasks.named<RunPluginVerifierTask>(RUN_PLUGIN_VERIFIER_TASK_NAME)
        val compileJavaTaskProvider = project.tasks.named<JavaCompile>(COMPILE_JAVA_TASK_NAME)

        project.tasks.register<VerifyPluginConfigurationTask>(VERIFY_PLUGIN_CONFIGURATION_TASK_NAME) {
            group = PLUGIN_GROUP_NAME
            description = "Checks if Java and Kotlin compilers configuration meet IntelliJ SDK requirements"

            platformBuild.convention(setupDependenciesTaskProvider.get().idea.map { it.buildNumber })
            platformVersion.convention(setupDependenciesTaskProvider.get().idea.map { it.version })
            pluginXmlFiles.convention(patchPluginXmlTaskProvider.get().outputFiles)
            sourceCompatibility.convention(compileJavaTaskProvider.map { it.sourceCompatibility })
            targetCompatibility.convention(compileJavaTaskProvider.map { it.targetCompatibility })
            pluginVerifierDownloadDir.convention(runPluginVerifierTaskProvider.get().downloadDir)

            kotlinPluginAvailable.convention(project.provider {
                project.pluginManager.hasPlugin("org.jetbrains.kotlin.jvm")
            })
            project.pluginManager.withPlugin("org.jetbrains.kotlin.jvm") {
                val compileKotlinTaskProvider = project.tasks.named<KotlinCompile>(COMPILE_KOTLIN_TASK_NAME)

                kotlinJvmTarget.convention(project.provider {
                    compileKotlinTaskProvider.get().kotlinOptions.jvmTarget
                })
                kotlinApiVersion.convention(project.provider {
                    compileKotlinTaskProvider.get().kotlinOptions.apiVersion
                })
                kotlinLanguageVersion.convention(project.provider {
                    compileKotlinTaskProvider.get().kotlinOptions.languageVersion
                })
                kotlinStdlibDefaultDependency.convention(project.provider {
                    project.properties["kotlin.stdlib.default.dependency"]?.toString()?.toBoolean()
                })
            }

            dependsOn(PATCH_PLUGIN_XML_TASK_NAME)
            dependsOn(SETUP_DEPENDENCIES_TASK_NAME)
        }
    }

    private fun configureRunIdeTask(project: Project) {
        info(context, "Configuring run IDE task")

        project.tasks.register<RunIdeTask>(RUN_IDE_TASK_NAME) {
            group = PLUGIN_GROUP_NAME
            description = "Runs the IDE instance with the developed plugin installed."

            dependsOn(PREPARE_SANDBOX_TASK_NAME)
            finalizedBy(CLASSPATH_INDEX_CLEANUP_TASK_NAME)
        }
    }

    private fun configureRunIdePerformanceTestTask(project: Project, extension: IntelliJPluginExtension) {
        info(context, "Configuring run IDE performance test task")

        val setupDependenciesTaskProvider = project.tasks.named<SetupDependenciesTask>(SETUP_DEPENDENCIES_TASK_NAME)

        project.tasks.register<RunIdePerformanceTestTask>(RUN_IDE_PERFORMANCE_TEST_TASK_NAME) {
            group = PLUGIN_GROUP_NAME
            description = "Runs performance tests on the IDE with the developed plugin installed."

            artifactsDir.convention(extension.type.flatMap { type ->
                extension.version.map { version ->
                    project.buildDir.resolve(
                        "reports/performance-test/$type$version-${project.version}-${
                            LocalDateTime.now().format(DateTimeFormatter.ofPattern("yyyyMMdd-HHmm"))
                        }"
                    ).canonicalPath
                }
            })
            profilerName.convention(ProfilerName.ASYNC)

            with(project.configurations) {
                val performanceTestConfiguration = create(PERFORMANCE_TEST_CONFIGURATION_NAME)
                    .setVisible(false)
                    .withDependencies {
                        val ideaDependency = setupDependenciesTaskProvider.get().idea.get()
                        val plugins = extension.plugins.get()

                        // Check that `runIdePerformanceTest` task was launched
                        // Check that `performanceTesting.jar` is absent (that means it's community version)
                        // Check that user didn't pass custom version of the performance plugin
                        if (
                            RUN_IDE_PERFORMANCE_TEST_TASK_NAME in project.gradle.startParameter.taskNames
                            && ideaDependency.pluginsRegistry.findPlugin(PERFORMANCE_PLUGIN_ID) == null
                            && plugins.none { it is String && it.startsWith(PERFORMANCE_PLUGIN_ID) }
                        ) {
                            val resolver = project.objects.newInstance<PluginDependencyManager>(
                                project.gradle.gradleUserHomeDir.canonicalPath,
                                ideaDependency,
                                extension.getPluginsRepositories(),
                                archiveUtils,
                                context,
                            )

                            val resolvedPlugin = resolveLatestPluginUpdate(PERFORMANCE_PLUGIN_ID, ideaDependency.buildNumber)
                                ?: throw BuildException(
                                    "No suitable plugin update found for $PERFORMANCE_PLUGIN_ID:${ideaDependency.buildNumber}",
                                    null
                                )

                            val plugin = resolver.resolve(project, resolvedPlugin)
                                ?: throw BuildException(with(resolvedPlugin) { "Failed to resolve plugin $id:$version@$channel" }, null)

                            configurePluginDependency(project, plugin, extension, this, resolver)
                        }
                    }

                getByName(JavaPlugin.COMPILE_ONLY_CONFIGURATION_NAME).extendsFrom(performanceTestConfiguration)
            }

            dependsOn(SETUP_DEPENDENCIES_TASK_NAME)
            dependsOn(PREPARE_SANDBOX_TASK_NAME)
            finalizedBy(CLASSPATH_INDEX_CLEANUP_TASK_NAME)
        }
    }

    private fun resolveLatestPluginUpdate(pluginId: String, buildNumber: String, channel: String = "") =
        PluginRepositoryFactory.create(MARKETPLACE_HOST)
            .pluginManager
            .searchCompatibleUpdates(listOf(pluginId), buildNumber, channel)
            .firstOrNull()
            ?.let { PluginDependencyNotation(it.pluginXmlId, it.version, it.channel) }

    private fun configureRunIdeForUiTestsTask(project: Project) {
        info(context, "Configuring run IDE for UI tests task")

        project.tasks.register<RunIdeForUiTestTask>(RUN_IDE_FOR_UI_TESTS_TASK_NAME) {
            group = PLUGIN_GROUP_NAME
            description = "Runs the IDE instance with the developed plugin and robot-server installed and ready for UI testing."

            dependsOn(PREPARE_UI_TESTING_SANDBOX_TASK_NAME)
            finalizedBy(CLASSPATH_INDEX_CLEANUP_TASK_NAME)
        }
    }

    private fun configureBuildSearchableOptionsTask(project: Project) {
        info(context, "Configuring build searchable options task")

        project.tasks.register<BuildSearchableOptionsTask>(BUILD_SEARCHABLE_OPTIONS_TASK_NAME) {
            group = PLUGIN_GROUP_NAME
            description = "Builds an index of UI components (searchable options) for the plugin."

            outputDir.convention(project.layout.buildDirectory.dir(SEARCHABLE_OPTIONS_DIR_NAME))
            showPaidPluginWarning.convention(project.provider {
                project.isBuildFeatureEnabled(PAID_PLUGIN_SEARCHABLE_OPTIONS_WARNING) && run {
                    sourcePluginXmlFiles(project).any {
                        parsePluginXml(it, context)?.productDescriptor != null
                    }
                }
            })

            dependsOn(PREPARE_SANDBOX_TASK_NAME)

            onlyIf {
                val number = ideBuildNumber(ideDir.get())
                Version.parse(number.split('-').last()) >= Version.parse("191.2752")
            }
        }
    }

    private fun RunIdeBase.prepareConventionMappingsForRunIdeTask(project: Project, extension: IntelliJPluginExtension, prepareSandBoxTaskName: String) {
        val prepareSandboxTaskProvider = project.tasks.named<PrepareSandboxTask>(prepareSandBoxTaskName)
        val setupDependenciesTaskProvider = project.tasks.named<SetupDependenciesTask>(SETUP_DEPENDENCIES_TASK_NAME)

        val taskContext = logCategory()
        val pluginIds = sourcePluginXmlFiles(project).mapNotNull { parsePluginXml(it, taskContext)?.id }

        ideDir.convention(setupDependenciesTaskProvider.get().idea.map { project.file(it.classes.path) })
        requiredPluginIds.convention(project.provider {
            pluginIds
        })
        configDir.convention(prepareSandboxTaskProvider.get().configDir.map { project.file(it) })
        pluginsDir.convention(prepareSandboxTaskProvider.map { prepareSandboxTask ->
            project.layout.projectDirectory.dir(prepareSandboxTask.destinationDir.path)
        })
        systemDir.convention(project.provider {
            project.file("${extension.sandboxDir.get()}/system")
        })
        autoReloadPlugins.convention(ideDir.map {
            val number = ideBuildNumber(it)
            Version.parse(number.split('-').last()) >= Version.parse("202.0")
        })
        projectWorkingDir.convention(ideDir.map {
            it.resolve("bin")
        })
        projectExecutable.convention(project.provider {
            val jbrResolver = project.objects.newInstance<JbrResolver>(
                extension.jreRepository.orNull.orEmpty(),
                project.gradle.startParameter.isOffline,
                archiveUtils,
                dependenciesDownloader,
                taskContext,
            )

            jbrResolver.resolveRuntime(
                jbrVersion = jbrVersion.orNull,
                jbrVariant = jbrVariant.orNull,
                ideDir = ideDir.orNull,
            )
        })

        dependsOn(SETUP_DEPENDENCIES_TASK_NAME)
    }

    private fun configureJarSearchableOptionsTask(project: Project) {
        info(context, "Configuring jar searchable options task")

        val prepareSandboxTaskProvider = project.tasks.named<PrepareSandboxTask>(PREPARE_SANDBOX_TASK_NAME)

        project.tasks.register<JarSearchableOptionsTask>(JAR_SEARCHABLE_OPTIONS_TASK_NAME) {
            group = PLUGIN_GROUP_NAME
            description = "Creates a JAR file with searchable options to be distributed with the plugin."

            outputDir.convention(project.layout.buildDirectory.dir(SEARCHABLE_OPTIONS_DIR_NAME))
            pluginName.convention(prepareSandboxTaskProvider.get().pluginName)
            sandboxDir.convention(prepareSandboxTaskProvider.map { prepareSandboxTask ->
                prepareSandboxTask.destinationDir.canonicalPath
            })
            archiveBaseName.convention("lib/$SEARCHABLE_OPTIONS_DIR_NAME")
            destinationDirectory.convention(project.layout.buildDirectory.dir("libsSearchableOptions"))
            noSearchableOptionsWarning.convention(project.isBuildFeatureEnabled(NO_SEARCHABLE_OPTIONS_WARNING))

            dependsOn(BUILD_SEARCHABLE_OPTIONS_TASK_NAME)
            dependsOn(PREPARE_SANDBOX_TASK_NAME)
            onlyIf { outputDir.get().asFile.isDirectory }
        }
    }

    private fun configureInstrumentation(project: Project, extension: IntelliJPluginExtension) {
        info(context, "Configuring compile tasks")

        val jarTaskProvider = project.tasks.named<Jar>(JavaPlugin.JAR_TASK_NAME)

        if (extension.instrumentCode.get()) {
            jarTaskProvider.configure { duplicatesStrategy = DuplicatesStrategy.EXCLUDE }
        }

        val setupInstrumentCodeTaskProvider = project.tasks.register<SetupInstrumentCodeTask>(SETUP_INSTRUMENT_CODE_TASK_NAME) {
            description = "Prepares code instrumentation tasks."
            group = PLUGIN_GROUP_NAME

            instrumentationEnabled.convention(extension.instrumentCode)
            instrumentedDir.convention(project.layout.buildDirectory.dir("instrumented"))
        }

        val sourceSets = project.extensions.findByName("sourceSets") as SourceSetContainer
        sourceSets.forEach { sourceSet ->
            val name = sourceSet.getTaskName("instrument", "code")
            if (name != INSTRUMENT_CODE_TASK_NAME && name != INSTRUMENT_TEST_CODE_TASK_NAME) {
                warn(context, "Unexpected instrumentation task name: $name")
            }

            val instrumentTaskProvider = project.tasks.register<IntelliJInstrumentCodeTask>(name) {
                description = "Code instrumentation task."
                group = PLUGIN_GROUP_NAME

                val setupDependenciesTaskProvider = project.tasks.named<SetupDependenciesTask>(SETUP_DEPENDENCIES_TASK_NAME)
                val setupDependenciesTask = setupDependenciesTaskProvider.get()
                val instrumentCodeProvider = project.provider { extension.instrumentCode.get() }

                sourceDirs.from(project.provider {
                    sourceSet.allJava.srcDirs
                })
                formsDirs.from(project.provider {
                    sourceDirs.asFileTree.filter {
                        // TODO: migrate to Path
                        it.toPath().hasExtension("form")
                    }
                })
                classesDirs.from(project.provider {
                    (sourceSet.output.classesDirs as ConfigurableFileCollection).from.run {
                        project.files(this).filter { it.exists() }
                    }
                })
                sourceSetCompileClasspath.from(project.provider {
                    sourceSet.compileClasspath
                })
                compilerVersion.convention(project.provider {
                    val version = extension.getVersionNumber()
                    val localPath = extension.localPath.orNull
                    val ideaDependency = setupDependenciesTask.idea.get()

                    if (localPath.isNullOrBlank() && version.endsWith(RELEASE_SUFFIX_SNAPSHOT)) {
                        val type = extension.getVersionType()
                        val types = listOf(
                            PLATFORM_TYPE_CLION,
                            PLATFORM_TYPE_RIDER,
                            PLATFORM_TYPE_PYCHARM,
                            PLATFORM_TYPE_PHPSTORM,
                        )
                        if (version == DEFAULT_IDEA_VERSION && types.contains(type)) {
                            ideProductInfo(ideaDependency.classes)?.buildNumber?.let { buildNumber ->
                                Version.parse(buildNumber).let { v -> "${v.major}.${v.minor}$RELEASE_SUFFIX_EAP_CANDIDATE" }
                            } ?: version
                        } else {
                            when (type) {
                                PLATFORM_TYPE_CLION -> "CLION-"
                                PLATFORM_TYPE_RIDER -> "RIDER-"
                                PLATFORM_TYPE_PYCHARM -> "PYCHARM-"
                                PLATFORM_TYPE_PHPSTORM -> "PHPSTORM-"
                                else -> ""
                            } + version
                        }
                    } else {
                        val isEap = localPath?.let { ideProductInfo(ideaDependency.classes)?.versionSuffix == "EAP" } ?: false
                        val eapSuffix = RELEASE_SUFFIX_EAP.takeIf { isEap }.orEmpty()

                        IdeVersion.createIdeVersion(ideaDependency.buildNumber).stripExcessComponents().asStringWithoutProductCode() + eapSuffix
                    }
                })
                ideaDependency.convention(setupDependenciesTask.idea)
                javac2.convention(setupDependenciesTask.idea.map {
                    it.classes.resolve("lib/javac2.jar")
                })
                compilerClassPathFromMaven.convention(compilerVersion.map { compilerVersion ->
                    if (compilerVersion == DEFAULT_IDEA_VERSION || Version.parse(compilerVersion) >= Version(183, 3795, 13)) {
                        val downloadCompiler = { version: String ->
                            dependenciesDownloader.downloadFromMultipleRepositories(logCategory(), {
                                create(
                                    group = "com.jetbrains.intellij.java",
                                    name = "java-compiler-ant-tasks",
                                    version = version,
                                )
                            }, {
                                listOf(
                                    "${extension.intellijRepository.get()}/${releaseType(version)}",
                                    INTELLIJ_DEPENDENCIES,
                                ).map(::mavenRepository)
                            }, true)
                        }

                        listOf(
                            {
                                runCatching { downloadCompiler(compilerVersion) }.fold(
                                    onSuccess = { it },
                                    onFailure = {
                                        warn(logCategory(), "Cannot resolve java-compiler-ant-tasks in version: $compilerVersion")
                                        null
                                    },
                                )
                            },
                            {
                                /**
                                 * Try falling back on the version without the -EAP-SNAPSHOT suffix if the download
                                 * for it fails - not all versions have a corresponding -EAP-SNAPSHOT version present
                                 * in the snapshot repository.
                                 */
                                if (compilerVersion.endsWith(RELEASE_SUFFIX_EAP)) {
                                    val nonEapVersion = compilerVersion.replace(RELEASE_SUFFIX_EAP, "")
                                    runCatching { downloadCompiler(nonEapVersion) }.fold(
                                        onSuccess = {
                                            warn(logCategory(), "Resolved non-EAP java-compiler-ant-tasks version: $nonEapVersion")
                                            it
                                        },
                                        onFailure = {
                                            warn(logCategory(), "Cannot resolve java-compiler-ant-tasks in version: $nonEapVersion")
                                            null
                                        },
                                    )
                                } else {
                                    null
                                }
                            },
                            {
                                /**
                                 * Get the list of available packages and pick the closest lower one.
                                 */
                                val closestCompilerVersion = URL(JAVA_COMPILER_ANT_TASKS_MAVEN_METADATA).openStream().use { inputStream ->
                                    val version = Version.parse(compilerVersion)
                                    XmlExtractor<MavenMetadata>().unmarshal(inputStream).versioning?.versions
                                        ?.map(Version::parse)?.filter { it <= version }
                                        ?.maxOf { it }
                                        ?.version
                                }

                                if (closestCompilerVersion == null) {
                                    warn(logCategory(), "Cannot resolve java-compiler-ant-tasks Maven metadata")
                                    null
                                } else {
                                    runCatching { downloadCompiler(closestCompilerVersion) }.fold(
                                        onSuccess = {
                                            warn(logCategory(), "Resolved closest lower java-compiler-ant-tasks version: $closestCompilerVersion")
                                            it
                                        },
                                        onFailure = {
                                            warn(logCategory(), "Cannot resolve java-compiler-ant-tasks in version: $closestCompilerVersion")
                                            null
                                        },
                                    )
                                }
                            },
                        ).asSequence().mapNotNull { it() }.firstOrNull() ?: emptyList()
                    } else {
                        warn(
                            logCategory(),
                            "Compiler in '$compilerVersion' version can't be resolved from Maven. Minimal version supported: 2018.3+. Use higher 'intellij.version' or specify the 'compilerVersion' property manually.",
                        )
                        emptyList()
                    }
                })

                outputDir.convention(setupInstrumentCodeTaskProvider.get().instrumentedDir.map { it.dir(name) })

                dependsOn(sourceSet.classesTaskName)
                dependsOn(SETUP_DEPENDENCIES_TASK_NAME)
                dependsOn(SETUP_INSTRUMENT_CODE_TASK_NAME)
                onlyIf { instrumentCodeProvider.get() }
            }

            // A dedicated task ensures that sources substitution is always run,
            // even when the instrumentCode task is up-to-date.
            val postInstrumentName = "post${name.capitalize()}"
            if (postInstrumentName != POST_INSTRUMENT_CODE_TASK_NAME && postInstrumentName != POST_INSTRUMENT_TEST_CODE_TASK_NAME) {
                warn(context, "Unexpected instrumentation task name: $postInstrumentName")
            }
            val updateTask = project.tasks.register(postInstrumentName) {
                description = "Code post-instrumentation task."
                group = PLUGIN_GROUP_NAME

                val instrumentTask = instrumentTaskProvider.get()
                val instrumentCodeProvider = project.provider { extension.instrumentCode.get() && instrumentTask.isEnabled }
                val classesDirs = sourceSet.output.classesDirs as ConfigurableFileCollection
                val outputDir = project.provider { instrumentTask.outputDir.get() }

                onlyIf { instrumentCodeProvider.get() }
                doLast { classesDirs.setFrom(outputDir.get()) }

                dependsOn(instrumentTask)
            }

            // Ensure that our task is invoked when the source set is built
            sourceSet.compiledBy(updateTask)
        }
    }

    private fun configureTestTasks(project: Project, extension: IntelliJPluginExtension) {
        info(context, "Configuring tests tasks")
        val setupDependenciesTaskProvider = project.tasks.named<SetupDependenciesTask>(SETUP_DEPENDENCIES_TASK_NAME)
        val runIdeTaskProvider = project.tasks.named<RunIdeTask>(RUN_IDE_TASK_NAME)
        val prepareTestingSandboxTaskProvider = project.tasks.named<PrepareSandboxTask>(PREPARE_TESTING_SANDBOX_TASK_NAME)

        val testTasks = project.tasks.withType<Test>()
        val pluginIds = sourcePluginXmlFiles(project).mapNotNull { parsePluginXml(it, context)?.id }
        val buildNumberProvider = project.provider { setupDependenciesTaskProvider.get().idea.get().buildNumber }
        val ideDirProvider = project.provider { runIdeTaskProvider.get().ideDir.get() }
        val ideaDependencyLibrariesProvider = project.provider {
            val classes = setupDependenciesTaskProvider.get().idea.get().classes
            project.files("$classes/lib/resources.jar", "$classes/lib/idea.jar", "$classes/lib/app.jar")
        }

        val sandboxDirProvider = project.provider {
            project.file(extension.sandboxDir.get())
        }
        val configDirectoryProvider = sandboxDirProvider.map {
            it.resolve("config-test").apply { mkdirs() }
        }
        val systemDirectoryProvider = sandboxDirProvider.map {
            it.resolve("system-test").apply { mkdirs() }
        }
        val pluginsDirectoryProvider = sandboxDirProvider.map {
            prepareTestingSandboxTaskProvider.get().destinationDir.apply { mkdirs() }
        }

        val sourceSets = project.extensions.findByName("sourceSets") as SourceSetContainer
        val sourceSetsOutputs = project.provider {
            project.files(sourceSets.map {
                it.output.run { classesDirs + generatedSourcesDirs + resourcesDir }
            })
        }

        val ideaConfigurationFiles = project.provider {
            project.files(project.configurations.getByName(IDEA_CONFIGURATION_NAME).resolve())
        }
        val ideaPluginsConfigurationFiles = project.provider {
            project.files(project.configurations.getByName(IDEA_PLUGINS_CONFIGURATION_NAME).resolve())
        }

        testTasks.configureEach {
            enableAssertions = true

            // appClassLoader should be used for user's plugins. Otherwise, classes it won't be possible to use
            // its classes of application components or services in tests: class loaders will be different for
            // classes references by test code and for classes loaded by the platform (pico container).
            //
            // The proper way to handle that is to substitute Gradle's test class-loader and teach it
            // to understand PluginClassLoaders. Unfortunately, I couldn't find a way to do that.
            systemProperty("idea.use.core.classloader.for.plugin.path", "true")
            systemProperty("idea.force.use.core.classloader", "true")
            // the same as previous – setting appClassLoader but outdated. Works for part of 203 builds.
            systemProperty("idea.use.core.classloader.for", pluginIds.joinToString(","))

            outputs.dir(systemDirectoryProvider)
                .withPropertyName("System directory")
            inputs.dir(configDirectoryProvider)
                .withPropertyName("Config Directory")
                .withPathSensitivity(PathSensitivity.RELATIVE)
            inputs.files(pluginsDirectoryProvider)
                .withPropertyName("Plugins directory")
                .withPathSensitivity(PathSensitivity.RELATIVE)
                .withNormalizer(ClasspathNormalizer::class)

            dependsOn(SETUP_DEPENDENCIES_TASK_NAME)
            dependsOn(PREPARE_TESTING_SANDBOX_TASK_NAME)
            finalizedBy(CLASSPATH_INDEX_CLEANUP_TASK_NAME)

            doFirst {
                jvmArgs = getIdeJvmArgs((this as Test), jvmArgs, ideDirProvider.get())
                classpath += ideaDependencyLibrariesProvider.get()
                classpath -= classpath.filter { !it.toPath().isDirectory && !it.toPath().isJar() }

                // Rearrange classpath to put idea and plugins in the right order.
                classpath -= ideaConfigurationFiles.get()
                classpath -= ideaPluginsConfigurationFiles.get()
                classpath += ideaConfigurationFiles.get() + ideaPluginsConfigurationFiles.get()

                // Add source roots to the classpath.
                classpath += sourceSetsOutputs.get()

                systemProperties(
                    getIdeaSystemProperties(
                        ideDirProvider.get(),
                        configDirectoryProvider.get(),
                        systemDirectoryProvider.get(),
                        pluginsDirectoryProvider.get(),
                        pluginIds,
                    )
                )

                // since 193 plugins from classpath are loaded before plugins from plugins directory
                // to handle this, use plugin.path property as task's the very first source of plugins
                // we cannot do this for IDEA < 193, as plugins from plugin.path can be loaded twice
                val ideVersion = IdeVersion.createIdeVersion(buildNumberProvider.get())
                if (ideVersion.baselineVersion >= 193) {
                    systemProperty(
                        PLUGIN_PATH,
                        pluginsDirectoryProvider.get()
                            .listFiles()
                            ?.joinToString("${File.pathSeparator},") { it.path }
                            .orEmpty(),
                    )
                }
            }
        }
    }

    private fun configureBuildPluginTask(project: Project) {
        info(context, "Configuring building plugin task")

        val prepareSandboxTaskProvider = project.tasks.named<PrepareSandboxTask>(PREPARE_SANDBOX_TASK_NAME)
        val jarSearchableOptionsTaskProvider = project.tasks.named<JarSearchableOptionsTask>(JAR_SEARCHABLE_OPTIONS_TASK_NAME)

        project.tasks.register<Zip>(BUILD_PLUGIN_TASK_NAME) {
            description = "Assembles plugin and prepares ZIP archive for deployment."
            group = PLUGIN_GROUP_NAME

            val prepareSandboxTask = prepareSandboxTaskProvider.get()

            archiveBaseName.convention(prepareSandboxTask.pluginName)

            from(project.provider {
                "${prepareSandboxTask.destinationDir}/${prepareSandboxTask.pluginName.get()}"
            })
            from(jarSearchableOptionsTaskProvider.get().archiveFile) { into("lib") }
            into(prepareSandboxTask.pluginName)

            dependsOn(JAR_SEARCHABLE_OPTIONS_TASK_NAME)
            dependsOn(PREPARE_SANDBOX_TASK_NAME)

            val archivesConfiguration = project.configurations.getByName(Dependency.ARCHIVES_CONFIGURATION)
            ArchivePublishArtifact(this).let { zipArtifact ->
                archivesConfiguration.artifacts.add(zipArtifact)
                project.extensions.getByType<DefaultArtifactPublicationSet>().addCandidate(zipArtifact)
                project.components.add(IntelliJPluginLibrary())
            }
        }
    }

    private fun configureSignPluginTask(project: Project) {
        info(context, "Configuring sign plugin task")

        val buildPluginTaskProvider = project.tasks.named<Zip>(BUILD_PLUGIN_TASK_NAME)

        project.tasks.register<SignPluginTask>(SIGN_PLUGIN_TASK_NAME) {
            group = PLUGIN_GROUP_NAME
            description = "Signs the ZIP archive with the provided key using marketplace-zip-signer library."

            inputArchiveFile.convention(resolveBuildTaskOutput(project))
            outputArchiveFile.convention(project.layout.file(project.provider {
                val inputFile = buildPluginTaskProvider.get().archiveFile.get().asFile
                val inputFileExtension = inputFile.path.substring(inputFile.path.lastIndexOf('.'))
                val inputFileWithoutExtension = inputFile.path.substring(0, inputFile.path.lastIndexOf('.'))
                val outputFilePath = "$inputFileWithoutExtension-signed$inputFileExtension"
                File(outputFilePath)
            }))
            cliVersion.convention(VERSION_LATEST)
            cliPath.convention(project.provider {
                val resolvedCliVersion = resolveCliVersion(cliVersion.orNull)
                val url = resolveCliUrl(resolvedCliVersion)
                debug(context, "Using Marketplace ZIP Signer CLI in '$resolvedCliVersion' version")

                dependenciesDownloader.downloadFromRepository(logCategory(), {
                    create(
                        group = "org.jetbrains",
                        name = "marketplace-zip-signer-cli",
                        version = resolvedCliVersion,
                        ext = "jar",
                    )
                }, {
                    ivyRepository(url)
                }).first().canonicalPath
            })

            onlyIf { (privateKey.isPresent || privateKeyFile.isPresent) && (certificateChain.isPresent || certificateChainFile.isPresent) }
            dependsOn(BUILD_PLUGIN_TASK_NAME)
        }
    }

    private fun configurePublishPluginTask(project: Project) {
        info(context, "Configuring publish plugin task")

        val signPluginTaskProvider = project.tasks.named<SignPluginTask>(SIGN_PLUGIN_TASK_NAME)

        project.tasks.register<PublishPluginTask>(PUBLISH_PLUGIN_TASK_NAME) {
            group = PLUGIN_GROUP_NAME
            description = "Publishes plugin to the remote Marketplace repository."

            val isOffline = project.gradle.startParameter.isOffline

            host.convention(MARKETPLACE_HOST)
            toolboxEnterprise.convention(false)
            channels.convention(listOf("default"))

            distributionFile.convention(
                signPluginTaskProvider.flatMap { signPluginTask ->
<<<<<<< HEAD
                    signPluginTask.outputArchiveFile.takeIf { signPluginTask.didWork } ?: resolveBuildTaskOutput(project)
                }
=======
                    signPluginTask.outputArchiveFile
                }.orElse(resolveBuildTaskOutput(project))
>>>>>>> 693b3727
            )

            dependsOn(BUILD_PLUGIN_TASK_NAME)
            dependsOn(VERIFY_PLUGIN_TASK_NAME)
            dependsOn(SIGN_PLUGIN_TASK_NAME)
            onlyIf { !isOffline }
        }
    }

    private fun configureListProductsReleasesTask(project: Project, extension: IntelliJPluginExtension) {
        info(context, "Configuring list products task")

        val patchPluginXmlTaskProvider = project.tasks.named<PatchPluginXmlTask>(PATCH_PLUGIN_XML_TASK_NAME)

        project.tasks.register<ListProductsReleasesTask>(LIST_PRODUCTS_RELEASES_TASK_NAME) {
            group = PLUGIN_GROUP_NAME
            description = "List all available IntelliJ-based IDE releases with their updates."

            updatePaths.convention(project.provider {
                mapOf("idea-releases" to IDEA_PRODUCTS_RELEASES_URL).entries.map { (name, repository) ->
                    dependenciesDownloader.downloadFromRepository(logCategory(), {
                        create(
                            group = "org.jetbrains",
                            name = name,
                            version = repositoryVersion,
                            ext = "xml",
                        )
                    }, { ivyRepository(repository) }).first().canonicalPath
                }
            })
            androidStudioUpdatePath.convention(project.provider {
                dependenciesDownloader.getAndroidStudioReleases(logCategory())
            })
            outputFile.convention(
                project.layout.buildDirectory.file("$LIST_PRODUCTS_RELEASES_TASK_NAME.txt")
            )
            types.convention(extension.type.map { listOf(it) })
            sinceBuild.convention(patchPluginXmlTaskProvider.flatMap { it.sinceBuild })
            untilBuild.convention(patchPluginXmlTaskProvider.flatMap { it.untilBuild })
            releaseChannels.convention(EnumSet.allOf(ListProductsReleasesTask.Channel::class.java))
        }
    }

    @Suppress("UnstableApiUsage")
    private fun configureProcessResources(project: Project) {
        info(context, "Configuring resources task")
        val patchPluginXmlTaskProvider = project.tasks.named<PatchPluginXmlTask>(PATCH_PLUGIN_XML_TASK_NAME)

        project.tasks.named<ProcessResources>(JavaPlugin.PROCESS_RESOURCES_TASK_NAME) {
            from(patchPluginXmlTaskProvider) {
                duplicatesStrategy = DuplicatesStrategy.INCLUDE
                into("META-INF")
            }
        }
    }

    private fun configureSetupDependenciesTask(project: Project, extension: IntelliJPluginExtension) {
        info(context, "Configuring setup dependencies task")

        project.tasks.register<SetupDependenciesTask>(
            SETUP_DEPENDENCIES_TASK_NAME
        ) {
            group = PLUGIN_GROUP_NAME
            description = "Sets up required dependencies for building and running project."

            var defaultDependenciesResolved = false

            val ideaConfiguration = with(project.configurations) {
                val idea = create(IDEA_CONFIGURATION_NAME).setVisible(false)
                val ideaPlugins = create(IDEA_PLUGINS_CONFIGURATION_NAME)
                    .setVisible(false)
                    .apply { configurePluginDependencies(project, this@register, extension, this) }

                val defaultDependencies = create(INTELLIJ_DEFAULT_DEPENDENCIES_CONFIGURATION_NAME)
                    .setVisible(false)
                    .apply {
                        defaultDependencies {
                            add(
                                project.dependencies.create(
                                    group = "org.jetbrains",
                                    name = "annotations",
                                    version = ANNOTATIONS_DEPENDENCY_VERSION,
                                )
                            )
                        }
                    }

                getByName(JavaPlugin.COMPILE_ONLY_CONFIGURATION_NAME)
                    .extendsFrom(defaultDependencies, idea, ideaPlugins)
                getByName(JavaPlugin.TEST_IMPLEMENTATION_CONFIGURATION_NAME)
                    .extendsFrom(defaultDependencies, idea, ideaPlugins)
                project.pluginManager.withPlugin("java-test-fixtures") {
                    getByName("testFixturesCompileOnly").extendsFrom(defaultDependencies, idea, ideaPlugins)
                }
                idea
            }

            idea.apply {
                convention(project.provider {
                    val dependencyManager = project.objects.newInstance<IdeaDependencyManager>(
                        extension.intellijRepository.get(),
                        extension.ideaDependencyCachePath.orNull.orEmpty(),
                        archiveUtils,
                        dependenciesDownloader,
                        context,
                    )
                    val ideaDependency = when (val localPath = extension.localPath.orNull) {
                        null -> {
                            info(context, "Using IDE from remote repository")
                            val version = extension.getVersionNumber()
                            val extraDependencies = extension.extraDependencies.get()
                            dependencyManager.resolveRemote(
                                project,
                                version,
                                extension.getVersionType(),
                                extension.downloadSources.get(),
                                extraDependencies,
                            )
                        }

                        else -> {
                            if (extension.version.orNull != null) {
                                throw GradleException("Both 'intellij.localPath' and 'intellij.version' are specified, but one of these is allowed to be present.")
                            }
                            info(context, "Using path to locally installed IDE: $localPath")
                            dependencyManager.resolveLocal(project, localPath, extension.localSourcesPath.orNull)
                        }
                    }
                    if (extension.configureDefaultDependencies.get() && !defaultDependenciesResolved) {
                        defaultDependenciesResolved = true
                        info(context, "${ideaDependency.buildNumber} is used for building")
                        dependencyManager.register(project, ideaDependency, ideaConfiguration.dependencies)
                        ideaConfiguration.resolve()

                        if (!ideaDependency.extraDependencies.isEmpty()) {
                            info(
                                context,
                                "Note: ${ideaDependency.buildNumber} extra dependencies (${ideaDependency.extraDependencies}) should be applied manually",
                            )
                        }
                    } else {
                        info(context, "IDE ${ideaDependency.buildNumber} dependencies are applied manually")
                    }

                    ideaDependency
                })
                finalizeValueOnRead()
            }

            Jvm.current().toolsJar?.let { toolsJar ->
                project.dependencies.add(JavaPlugin.RUNTIME_ONLY_CONFIGURATION_NAME, project.files(toolsJar))
            }
        }
    }

    private fun configurePluginDependencies(project: Project, task: SetupDependenciesTask, extension: IntelliJPluginExtension, configuration: Configuration) {
        configuration.withDependencies {
            info(context, "Configuring plugin dependencies")
            val ideaDependency = task.idea.get()
            val ideVersion = IdeVersion.createIdeVersion(ideaDependency.buildNumber)
            val resolver = project.objects.newInstance<PluginDependencyManager>(
                project.gradle.gradleUserHomeDir.canonicalPath,
                ideaDependency,
                extension.getPluginsRepositories(),
                archiveUtils,
                context,
            )
            extension.plugins.get().forEach {
                info(context, "Configuring plugin: $it")
                if (it is Project) {
                    configureProjectPluginDependency(project, it, this, extension)
                } else {
                    val pluginDependency = PluginDependencyNotation.parsePluginDependencyString(it.toString())
                    if (pluginDependency.id.isEmpty()) {
                        throw BuildException("Failed to resolve plugin: $it", null)
                    }
                    val plugin = resolver.resolve(project, pluginDependency)
                        ?: throw BuildException("Failed to resolve plugin $it", null)
                    if (!plugin.isCompatible(ideVersion)) {
                        throw BuildException("Plugin '$it' is not compatible to: ${ideVersion.asString()}", null)
                    }
                    configurePluginDependency(project, plugin, extension, this, resolver)
                }
            }
            if (extension.configureDefaultDependencies.get()) {
                configureBuiltinPluginsDependencies(project, this, resolver, extension, ideaDependency)
            }
            verifyJavaPluginDependency(project, ideaDependency, extension.plugins.get())
            extension.getPluginsRepositories().forEach {
                it.postResolve(project, context)
            }
        }
    }

    private fun configureClassPathIndexCleanupTask(project: Project) {
        info(context, "Configuring setup dependencies task")

        val setupDependenciesTaskProvider = project.tasks.named<SetupDependenciesTask>(SETUP_DEPENDENCIES_TASK_NAME)

        project.tasks.register<ClasspathIndexCleanupTask>(CLASSPATH_INDEX_CLEANUP_TASK_NAME) {
            group = PLUGIN_GROUP_NAME
            description = "Removes classpath index files created by PathClassLoader"

            classpathIndexFiles.from(project.provider {
                (project.extensions.findByName("sourceSets") as SourceSetContainer).flatMap {
                    it.output.classesDirs + it.output.generatedSourcesDirs + project.files(
                        it.output.resourcesDir
                    )
                }.mapNotNull { dir -> dir.resolve("classpath.index").takeIf { it.exists() } }
            })

            val buildNumberProvider = setupDependenciesTaskProvider.get().idea.map { it.buildNumber }

            onlyIf {
                val ideVersion = IdeVersion.createIdeVersion(buildNumberProvider.get())
                ideVersion.baselineVersion >= 221
            }

            dependsOn(SETUP_DEPENDENCIES_TASK_NAME)
        }
    }

<<<<<<< HEAD
    private fun resolveBuildTaskOutput(project: Project) = project.tasks.named<Zip>(BUILD_PLUGIN_TASK_NAME).flatMap { it.archiveFile }
=======
    private fun resolveBuildTaskOutput(project: Project): Provider<RegularFile> {
        return project.tasks.named<Zip>(BUILD_PLUGIN_TASK_NAME)
            .flatMap { it.archiveFile }
    }
>>>>>>> 693b3727

    private fun getCurrentVersion() = IntelliJPlugin::class.java
        .run { getResource("$simpleName.class") }
        .runCatching {
            val manifestPath = with(this?.path) {
                when {
                    this == null -> return@runCatching null
                    startsWith("jar:") -> this
                    startsWith("file:") -> "jar:$this"
                    else -> return@runCatching null
                }
            }.run { substring(0, lastIndexOf("!") + 1) } + "/META-INF/MANIFEST.MF"
            info(context, "Resolving Gradle IntelliJ Plugin version with: $manifestPath")
            URL(manifestPath).openStream().use {
                Manifest(it).mainAttributes.getValue("Version")
            }
        }.getOrNull()

    private fun Project.idea(
        action: IdeaModel.() -> Unit,
    ) = extensions.configure("idea", action)

    private fun IdeaProject.settings(
        action: ProjectSettings.() -> Unit,
    ) = (this as ExtensionAware).extensions.configure("settings", action)

    private fun ProjectSettings.taskTriggers(
        action: TaskTriggersConfig.() -> Unit,
    ) = (this as ExtensionAware).extensions.configure("taskTriggers", action)

    /**
     * Strips an [IdeVersion] of components other than SNAPSHOT and * that exceeds patch, i.e. "excess" in the following
     * version will be stripped: major.minor.patch.excess.SNAPSHOT.
     * This is needed due to recent versions of Android Studio having additional components in its build number; e.g.
     * 2020.3.1-patch-4 has build number AI-203.7717.56.2031.7935034, with these additional components instrumentCode
     * fails because it tries to resolve a non-existent compiler version (203.7717.56.2031.7935034). This function
     * strips it down so that only major minor and patch are used.
     */
    private fun IdeVersion.stripExcessComponents() = asStringWithoutProductCode()
        .split(".")
        .filterIndexed { index, component -> index < 3 || component == "SNAPSHOT" || component == "*" }
        .joinToString(prefix = "$productCode-", separator = ".")
        .let(IdeVersion::createIdeVersion)
}<|MERGE_RESOLUTION|>--- conflicted
+++ resolved
@@ -1275,13 +1275,8 @@
 
             distributionFile.convention(
                 signPluginTaskProvider.flatMap { signPluginTask ->
-<<<<<<< HEAD
-                    signPluginTask.outputArchiveFile.takeIf { signPluginTask.didWork } ?: resolveBuildTaskOutput(project)
-                }
-=======
                     signPluginTask.outputArchiveFile
                 }.orElse(resolveBuildTaskOutput(project))
->>>>>>> 693b3727
             )
 
             dependsOn(BUILD_PLUGIN_TASK_NAME)
@@ -1504,14 +1499,7 @@
         }
     }
 
-<<<<<<< HEAD
     private fun resolveBuildTaskOutput(project: Project) = project.tasks.named<Zip>(BUILD_PLUGIN_TASK_NAME).flatMap { it.archiveFile }
-=======
-    private fun resolveBuildTaskOutput(project: Project): Provider<RegularFile> {
-        return project.tasks.named<Zip>(BUILD_PLUGIN_TASK_NAME)
-            .flatMap { it.archiveFile }
-    }
->>>>>>> 693b3727
 
     private fun getCurrentVersion() = IntelliJPlugin::class.java
         .run { getResource("$simpleName.class") }
