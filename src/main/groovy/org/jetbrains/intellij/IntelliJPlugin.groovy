--- conflicted
+++ resolved
@@ -53,17 +53,10 @@
 
 //    public static final Logger LOG = Logging.getLogger(IntelliJPlugin)
     public static final String DEFAULT_IDEA_VERSION = "LATEST-EAP-SNAPSHOT"
-<<<<<<< HEAD
 //    public static final String DEFAULT_INTELLIJ_REPO = 'https://cache-redirector.jetbrains.com/www.jetbrains.com/intellij-repository'
-//    public static final String DEFAULT_JBR_REPO = 'https://cache-redirector.jetbrains.com/jetbrains.bintray.com/intellij-jdk'
-//    public static final String DEFAULT_NEW_JBR_REPO = 'https://cache-redirector.jetbrains.com/jetbrains.bintray.com/intellij-jbr'
-    public static final String DEFAULT_INTELLIJ_PLUGIN_SERVICE = 'https://cache-redirector.jetbrains.com/jetbrains.bintray.com/intellij-plugin-service'
-=======
-    public static final String DEFAULT_INTELLIJ_REPO = 'https://cache-redirector.jetbrains.com/www.jetbrains.com/intellij-repository'
-    public static final String DEFAULT_JBR_REPO = 'https://cache-redirector.jetbrains.com/intellij-jbr'
+//    public static final String DEFAULT_JBR_REPO = 'https://cache-redirector.jetbrains.com/intellij-jbr'
     public static final String DEFAULT_INTELLIJ_PLUGIN_VERIFIER_REPO = 'https://cache-redirector.jetbrains.com/packages.jetbrains.team/maven/p/intellij-plugin-verifier/intellij-plugin-verifier'
     public static final String OLD_INTELLIJ_PLUGIN_VERIFIER_REPO = 'https://cache-redirector.jetbrains.com/jetbrains.bintray.com/intellij-plugin-service'
->>>>>>> 238ab3f5
     public static final String DEFAULT_INTELLIJ_PLUGINS_REPO = 'https://cache-redirector.jetbrains.com/plugins.jetbrains.com/maven'
     public static final String PLUGIN_PATH = 'plugin.path'
 
@@ -423,7 +416,6 @@
             conventionMapping('destinationDir', {
                 project.file("${extension.sandboxDirectory}/plugins$testSuffix")
             })
-<<<<<<< HEAD
             task.configDirectory.convention(project.provider({
                 "${extension.sandboxDirectory}/config$testSuffix"
             }))
@@ -433,12 +425,6 @@
             task.pluginDependencies.convention(project.provider({
                 extension.pluginDependencies
             }))
-=======
-            conventionMapping('destinationDir', { project.file("${Utils.stringInput(extension.sandboxDirectory)}/plugins$testSuffix") })
-            conventionMapping('configDirectory', { "${Utils.stringInput(extension.sandboxDirectory)}/config$testSuffix".toString() })
-            conventionMapping('librariesToIgnore', { project.files(extension.ideaDependency.jarFiles) })
-            conventionMapping('pluginDependencies', { extension.pluginDependencies })
->>>>>>> 238ab3f5
             dependsOn(JavaPlugin.JAR_TASK_NAME)
         }
     }
@@ -510,7 +496,6 @@
     private static void prepareConventionMappingsForRunIdeTask(@NotNull Project project, @NotNull IntelliJPluginExtension extension,
                                                                @NotNull RunIdeBase task, @NotNull String prepareSandBoxTaskName) {
         def prepareSandboxTask = project.tasks.findByName(prepareSandBoxTaskName) as PrepareSandboxTask
-<<<<<<< HEAD
         task.ideDirectory.convention(project.provider({
             def path = Utils.ideSdkDirectory(project, extension.alternativeIdePath, extension.ideaDependency.classes).path
             project.layout.projectDirectory.dir(path)
@@ -526,21 +511,10 @@
             project.layout.projectDirectory.dir(path)
         }))
         task.systemDirectory.convention(project.provider({
-            project.file("${extension.sandboxDirectory}/system")
+            project.file("${Utils.stringInput(extension.sandboxDirectory)}/system")
         }))
         task.autoReloadPlugins.convention(project.provider({
             def number = Utils.ideBuildNumber(Utils.ideSdkDirectory(project, extension.alternativeIdePath, extension.ideaDependency.classes))
-=======
-        task.conventionMapping("ideDirectory", { Utils.ideSdkDirectory(project, extension) })
-        task.conventionMapping("requiredPluginIds", { Utils.getPluginIds(project) })
-        task.conventionMapping("configDirectory", { project.file(prepareSandboxTask.getConfigDirectory()) })
-        task.conventionMapping("pluginsDirectory", { prepareSandboxTask.getDestinationDir() })
-        task.conventionMapping("systemDirectory", {
-            project.file("${Utils.stringInput(extension.sandboxDirectory)}/system")
-        })
-        task.conventionMapping("autoReloadPlugins", {
-            def number = Utils.ideBuildNumber(Utils.ideSdkDirectory(project, extension))
->>>>>>> 238ab3f5
             VersionNumber.parse(number[number.indexOf('-') + 1..-1]) >= VersionNumber.parse("202.0")
         }))
         task.conventionMapping("executable", {
