--- conflicted
+++ resolved
@@ -4,11 +4,11 @@
 
 ### Added
 
-<<<<<<< HEAD
 - Added `org.jetbrains.intellij.buildFeature.useCacheRedirector` build feature
 - Added `IntelliJPlatformCollectorTransformer` and `IntelliJPlatformExtractTransformer` for handling IntelliJ Platform dependency archives
 - Added `jetbrainsAnnotations` dependency helper for adding JetBrains Annotations dependency
 - Added general `intellijPlatform` along with product-specific dependency helpers for adding IntelliJ Platform dependency
+- Make RustRover (`RR` type) available for resolving as SDK.
 
 ### Changed
 
@@ -17,9 +17,6 @@
 - New Maven coordinates: `org.jetbrains.intellij.platform:intellij-platform-gradle-plugin`
 - Move classes under the new package: `org.jetbrains.intellij.platform.gradle`
 - Update minimal supported Gradle version to `8.0`
-=======
-- Make RustRover (`RR` type) available for resolving as SDK.
->>>>>>> 90700f2e
 
 ## [1.16.0] - 2023-10-06
 
