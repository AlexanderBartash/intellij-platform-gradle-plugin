# Changelog

## next
<<<<<<< HEAD
### Added
- Automatically detect bundled sources in plugin dependency
=======
### Fixed
- Fixed broken instrumentation when custom sources directory is set [#1004](../../issues/1004)
- Fixed `java.nio.file.FileAlreadyExistsException: instrumentCode/classpath.index` [#998](../../issues/998)
- Fixed `Execution optimizations have been disabled for task ':jar' to ensure correctness` [#1000](../../issues/1000)
>>>>>>> a53185d2

## 1.6.0
### Added
- Added `BuildFeature` feature flags. See [Feature Flags](https://github.com/JetBrains/gradle-intellij-plugin#build-features) in README.
- Added `--jbr-illegal-access` and `-XX:+IgnoreUnrecognizedVMOptions` flags for tasks based on `RunIdeBase` to support `2022.2` which runs on Java 17
- For JBR 17, `dcevm` is bundled by default. As a consequence, separated `dcevm` and `nomod` variants are no longer available.
- `instrumentCode` task – incremental instrumentation [#459](../../issues/459)
- Add `intellijRepository` to the beginning of the repositories list when resolving dependencies [#615](../../issues/615)
- Set `-Djdk.module.illegalAccess.silent=true` flag by default to mute `WARNING: An illegal reflective access operation has occurred`
- Add `java.system.class.loader=com.intellij.util.lang.PathClassLoader` system property for tests run on 221+
- Integration Tests: Cover `instrumentCode` task

### Changed
- Set minimal supported Gradle version from `6.6` to `6.7`
- Throw an exception instead of warning when both `intellij.localPath` and `intellij.version` are specified
- Publish sources and javadocs within the release [#810](../../issues/810)

### Fixed
- Fix for `getHeaderField("Location") must not be null` [#960](../../issues/960)
- `instrumentCode` task – changes in Kotlin code no longer rebuild the plugin [#959](../../issues/959)
- Could not resolve JBR for 222-EAP-SNAPSHOT [#997](../../issues/997)
- Kotlin-generated classes aren't packed into the plugin distribution [#978](../../issues/978)
- Fixed version parsing for `listProductsReleases` task which resulted in incorrect IDE releases versions [#995](../../issues/995)
- Release `plugin.xml` file after reading it [IDEA-291836](https://youtrack.jetbrains.com/issue/IDEA-291836)

## 1.5.3
- Updated dependencies marked as vulnerable
- Fixed code instrumentation disabling via `tasks.instrumentCode.enabled`
- `instrumentCode` task – limit the scope of the task to `sourceSets.main.java` [#459](../../issues/459)
- Introduce Gradle IntelliJ Plugin version check against the latest available

## 1.5.2
- Add `util_rt.jar` to the classpath of run-like tasks for `2022.1+` compatibility

## 1.5.1
- Make IDEA products releases cached hourly [#848](../../issues/848)
- Fixed `ListProductReleasesTask` to return only significant versions for Android Studio [#928](../../issues/928)

## 1.5.0
- Include Android Studio builds in the `ListProductsReleasesTask` results
- Fix compiler resolution for EAP versions [#906](../../issues/906)
- Initial Toolbox Enterprise integration [#913](../../issues/913)
- Make IDEA products releases cached daily [#848](../../issues/848)
- Fixed `ListProductsReleasesTask` to allow for empty `untilBuild` [#909](../../issues/909)
- Resolved closest lower java-compiler-ant-tasks version if provided isn't available [#910](../../issues/910)
- Fixed XML parsing with JAXB - drop intermediate JDOM Document

## 1.4.0
- Fixed JBR resolving for MacOSX M1
- Fixed compiler resolution for long build numbers [#883](../../issues/883)
- Build number fallback when `product-info.json` is missing [#880](../../issues/880)
- Consider `sinceBuild` and `untilBuild` properties of `ListProductsReleasesTask` in task caching [#891](../../issues/891)
- Introduce `jbrVariant` property next to the `jbrVersion` property in `runIde`, `runPluginVerifier`, `buildSearchableOptions`, and `runIdeForUiTest` tasks [#852](../../issues/852)
- Change log level of `JbrResolver.resolveRuntime` logs from `warn` to `debug` [#849](../../issues/849)
- Update runtime classpath for `221+`
- Fixed resolving Java Runtime for MacOSX [#895](../../issues/895)
- ProductInfo: parse custom properties in `product-info.json` [#897](../../issues/897)
- Make `IntelliJInstrumentCodeTask` incremental

## 1.3.1
- Fixed execution bit filter when extracting Rider [RIDER-72922](https://youtrack.jetbrains.com/issue/RIDER-72922)
- Revert `org.jetbrains.intellij:blockmap` dependency to the latest `1.0.5` version
- Avoid querying `intellij.version` when `intellij.localPath` is set
- Fixed `BuildSearchableOptionsTask` for `2022.1+` version of IDE [RIDER-73264](https://youtrack.jetbrains.com/issue/RIDER-73264)
- `ListProductsReleasesTask`: rely on the `patchPluginXml.sinceBuild`/`patchPluginXml.untilBuild` properties instead of `intellij.version`
- `ListProductsReleasesTask`: allow using IDE version along with build numbers

## 1.3.0
- IntelliJ Plugin Verifier allows for running against Android Studio (i.e. `AI-2021.2.1.4`)
- Make `intellij.version` property mandatory
- Move `intellij.ideaDependency` to the `SetupDependenciesTask.idea`
- Postpone the initial dependencies downloading to the `setupDependencies` task which is run in the `afterSync` phase or by individual tasks
- Provide build information within the `META-INF/MANIFEST.MF` file
- Resolve EAP version of the Java compiler for `LATEST-EAP-SNAPSHOT`
- Allow for using `dcevm`, `fd`, and `nomod` variants of JBR [#818](../../issues/818)
- `ListProductsReleasesTask.updatesPath` changed to `ListProductsReleasesTask.updatePaths`
- `ListProductsReleasesTask.includeEAP` changed to `ListProductsReleasesTask.releaseChannels`

## 1.2.1
- Respect `ideaDependencyCachePath` property [#794](../../issues/794)
- Fix for providing dependencies after project evaluation [#801](../../issues/801)
- Resolve EAP version of the Java compiler for local EAP IDE instances [#811](../../issues/811)
- Allow for passing an empty array for `runPluginVerifier.ideVersions` property [#809](../../issues/809)

## 1.2.0
- Fixed running tests on 2021.3 platform version
- Avoid downloading IDE dependency in configuration phase
- Deprecate `IntelliJPluginExtension.getIdeaDependency(project: Project)`
- Increase the default `runPluginVerifier.failureLevel` to `COMPATIBILITY_PROBLEMS`
- Introduce `listProductsReleases` task for listing the IDE releases matching given criteria
- Fixed resolving compiler classpath for the `instrumentCode` task when using `LATEST-EAP-SNAPSHOT` [#752](../../issues/752)
- Fixed resolving `idea.platform.prefix` [#772](../../issues/772)
- Fix for custom `buildDir` not used in some `instrumentCode` and `buildSearchableOptions` tasks [#793](../../issues/793)

## 1.1.6
- Fixed returned list of paths to IDEs downloaded for Plugin Verifier [#779](../../issues/779)

## 1.1.5
- Use target Kotlin API Version 1.3 [#750](../../issues/750)
- Migrate `SignPluginTask` to use the Marketplace ZIP Signer CLI
- Fixed resolving of built-in JetBrains Runtime (JBR) [#756](../../issues/756)

## 1.1.4
- Configuration cache enhancements
- Fix `prepareTestingSandbox` not running when test task is executed [#745](../../issues/745) by @abrooksv
- Move signPlugin file name creation to lazy [#742](../../issues/742) by @brian-mcnamara
- Better platform prefix resolving

## 1.1.3
- Fixed dependency on `JavaScript` plugin [#674](../../issues/674)
- Fixed `releaseType` resolving for Rider versions in `-EAP#-SNAPSHOT` format.
- `runPluginVerifier`: verify required Java 11 environment for Plugin Verifier `1.260+`
- `pluginVerifier` – remove support for old versions `< 1.255` hosted on Bintray
- Fixed tests configuration – 'Config Directory' does not exist exception

## 1.1.2
- Use Gradle `ArchiveOperations` in `extractArchive` utils method [#681](../../issues/681)
- Set minimal supported Gradle version to 6.6
- Use JDOM for altering `updates.xml` in `PrepareSandboxTask` to keep existing content
- Fixed incorrect output path of `JarSearchableOptionsTask` causing also duplicate entry exception [#678](../../issues/678)
- Fixed incorrect plugin download URL for custom repositories [#688](../../issues/688)
- Make `DownloadRobotServerPluginTask` pointing to the latest Robot Server Plugin available
- Support Maven closure in `PluginsRepositories` block
- `BuildSearchableOptionsTask` fails on macOS when resolving `javaHome` #[#696](../../issues/696)
- `PrepareSandboxTask` doesn't depend on `JavaPlugin` dependencies #[#451](../../issues/451)
- Remove `IntelliJPluginExtension.pluginsRepositories(block: Closure<Any>)` due to `ConfigureUtil` deprecation and a lack of typed parameters
- Remove usage of deprecated methods and classes introduced in Gradle 7.1 #[#700](../../issues/700)

## 1.0.0
- Breaking changes guide: https://lp.jetbrains.com/gradle-intellij-plugin
- Plugin Signing integration
- Lazy Configuration support
- Configuration Cache support
- Task Configuration Avoidance support
- better CI (GitHub Actions, Qodana, Dependabot)
- Rewritten in Kotlin
- property names cleanup (`*Repo` to `*Repository`, `*Directory` to `*Dir` – for the sake of consistency with Gradle)
- Stepping away from Bintray and JCenter

## 0.7.3
- migrate from bintray [#594](../../issues/594)
- exclude kotlin-reflect and kotlin-text from the runtime if kotlin is used in plugin [#585](../../issues/585)
- respect overridden `build` directory [#602](../../issues/602)
- store cache of plugins from different custom repositories in different directories [#579](../../issues/579)
- rename dependency jars with the same name [#497](../../issues/497)

## 0.7.2
- fix classpath for IDE without `ant` inside distribution
- fix resolving the OS architecture

## 0.7.1
- fix classpath for IDE 2020.2 [#601](../../issues/601)

## 0.7.0
- support GoLand as an SDK
- fix javac2 dependency for project with implicit IntelliJ version [#592](../../issues/592)
- fix using query parameters in custom repository urls [#589](../../issues/589)
- support downloading JBR for aarch64 [#600](../../issues/600)
- added ant dependencies to testing classpath
- fix JBR resolving after removing JavaFX from JBR in IDEA 2021.1 [#599](../../issues/599)

## 0.6.5
- fixed not found classes from plugin dependencies in tests [#570](../../issues/570)

## 0.6.4
- runPluginVerifier: integrate Plugin Verifier offline mode with Gradle `offline` start parameter
- runPluginVerifier: introduce `verifierPath` property
- support for Rider for Unreal Engine as an SDK

## 0.6.3
- fixed loading dependencies of builtin plugin [#542](../../issues/542)
- fixed loading file templates from plugins [#554](../../issues/554)
- yet another fix for class-loading in tests for IntelliJ Platform 203 and higher [#561](../../issues/561)

## 0.6.2
- runPluginVerifier: make ideVersions property mandatory
- runPluginVerifier: better handling of the exception produced by DownloadAction [#553](../../issues/553)
- runPluginVerifier: provide URL for verifying the available IDE versions [#553](../../issues/553)
- runPluginVerifier: fix java.nio.file.FileAlreadyExistsException as ERROR in logs [#552](../../issues/552)
- add prepareTestingSandbox as an input to tests

## 0.6.1
- runPluginVerifier: allow specifying `ideVersions` as comma-separated String
- runPluginVerifier: specifying EAP build number leads to IllegalArgumentException
- runPluginVerifier: fix for `ArrayIndexOutOfBoundsException` when destructuring `ideVersion.split`

## 0.6.0
- Introduced runPluginVerifier task that runs the IntelliJ Plugin Verifier tool to check the binary compatibility with specified IntelliJ IDE builds.

## 0.5.1
- fix class-loading in tests for IntelliJ Platform >= 203

## 0.5.0
- do not download dependencies during configuration phase [#123](../../issues/123)
- support multiple plugin repositories
- support enterprise plugin repositories [#15](../../issues/15)

## 0.4.26
- fix plugin-repository-rest-client dependency

## 0.4.25
- fix plugin-repository-rest-client dependency

## 0.4.24
- fix plugin-repository-rest-client dependency

## 0.4.23
- fix compatibility issue with Kotlin 1.4 serialization [#532](../../issues/532)

## 0.4.22
- add option to disable auto-reload of dynamic plugins
- documentation improvements

## 0.4.21
- fix adding searchable options to the distribution for Gradle > 5.1 [#487](../../issues/487)

## 0.4.20
- fixed caching builtin plugins data
- add annotations-19.0.0 to compile classpath by default 
- fix setting plugin name for Gradle 5.1-5.3 [#481](../../issues/481)

## 0.4.19
- Use builtin JBR from alternativeIdePath IDE [#358](../../issues/358)
- Enable dependencies for builtin plugins automatically [#474](../../issues/474)
- Allow referring builtin plugins by their ids rather than directory name [IDEA-233841](https://youtrack.jetbrains.com/issue/IDEA-233841)
- Require 4.9 Gradle version, dropped deprecated stuff
- Do not add junit.jar into classpath, it may clash with junit-4.jar on certain JDKs

## 0.4.18
- Introduced `runIdeForUiTests` task [#466](../../issues/466)
- Fix unpacking JBR with JCEF on Mac [#468](../../issues/468)
- Publish plugin security update [#472](../../issues/472)

## 0.4.17
- Fix platform prefix for DataGrip [#458](../../issues/458)
- Enable plugin auto-reloading by default
- Upgrade plugins repository client
- Use new methods for Gradle 5.1 and higher [#464](../../issues/464)
- Support JBR with JCEF [#465](../../issues/465)

## 0.4.16
- Fix downloading JBR if temp directory and gradle chace are on the different partitions [#457](../../issues/457)
- Build searchable options task is marked as cacheable

## 0.4.15
- Fix uploading on Java 11 [#448](../../issues/448)
- Fix instrumentation when localPath is set [#443](../../issues/443)

## 0.4.14
- Support for Gradle 6.0
- Deprecated `runIde.ideaDirectory`. `runIde.ideDirectory` should be used instead

## 0.4.13
- Removed `intellij.useProductionClassLoaderInTests` option as we found another way to fix loading plugins in tests in 2019.3

## 0.4.12
- More structured logging
- Introduced `intellij.useProductionClassLoaderInTests` option to control how plugin is going to be loaded in tests

## 0.4.11
- Fix setting archive name for Gradle 5.1 and higher [#436](../../issues/436)  
- Fix forms compilation for Rider and Python snapshot builds. Works for Rider-2019.3-SNAPSHOT and higher [#403](../../issues/403)

## 0.4.10
- Upgrade download plugin [#418](../../issues/418)
- Simplify custom runIde task configuration [#401](../../issues/401)

## 0.4.9
- Graceful handling of 404 errors when publishing a new plugin [#389](../../issues/389)
- Support PyCharm as an SDK
- Fail if the plugin depends on Java plugin but doesn't declare it as dependency

## 0.4.8
- Gradle 5.4 compatibility
- Support for new JBR distributions layout
- Made buildSearchableOption task incremental

## 0.4.7
- add one more executable file in Rider SDK

## 0.4.6
- support Gradle 5.3 [#379](../../issues/379)
- fixed downloading JBR 8 for IDEA 2018.3 and earlier

## 0.4.5
- support JBR 11 from the new JetBrains Runtime Repository
- support running using JBR 11 [IDEA-208692](https://youtrack.jetbrains.com/issue/IDEA-208692)

## 0.4.4
- support the new bintray repository for JetBrains Runtime artifacts
- fixed downloading of old JBR builds [#367](../../issues/367)
- fix instrumentation for local IDE instances [#369](../../issues/369)

## 0.4.3
- fixed downloading instrumentation dependencies for release versions
- fixed downloading renamed JetBrains Runtime artifacts

## 0.4.2
- fixed removing `config/` and `system/` on running `runIde` task [#359](../../issues/359)

## 0.4.1
- fixed plugin's sources attaching

## 0.4.0
- drop Gradle 2 support
- support for CLion as a building dependency [#342](../../issues/342)
- support token-based authentication while publishing plugins [#317](../../issues/317)
- add notification about patching particular tag values and attributes in plugin.xml [#284](../../issues/284)
- fix attaching sources to bundled plugins [#337](../../issues/337)
- fix verification message in case of default value of `description`-tag

## 0.3.12
- fixed resolving plugins from a custom channel [#320](../../issues/320)
- fixed building with Java 9

## 0.3.11
- ~~fixed resolving plugins from a custom channel~~
- fixed uploading plugins [#321](../../issues/321)
- fixed caching strategy for IDEA dependency [#318](../../issues/318)

## 0.3.10
- fixed dependency on local plugin files
- cache-redirector is used for downloading plugin dependencies [#301](../../issues/301)

## 0.3.7
- fixed missing `tools.jar` on Mac [#312](../../issues/312)

## 0.3.6
- `runIde` task uses `tools.jar` from a JBRE java [#307](../../issues/307)

## 0.3.5
- Allow to override all system properties in RunIde task [#304](../../issues/304)
- Move to the new url to JBRE and Gradle distributions [#301](../../issues/301)
- Fixed an encoding while writing plugin.xml [#295](../../issues/295)

## 0.3.4
- Gradle 4.8 compatibility [#283](../../issues/283)

## 0.3.3
- fixed compiling JGoodies forms for IDEA version >= 182.* [#290](../../issues/290)

## 0.3.2
- use tools.jar from a java of `runIde` task [IDEA-192418](https://youtrack.jetbrains.com/issue/IDEA-192418)

## 0.3.1
- fix running for IDEA version < 2017.3 [#273](../../issues/273)

## 0.3.0
- added plugin verification task: `verifyPlugin`
- default values of `runIde` task are propagated to all RunIdeaTask-like tasks
- enhanced plugins resolution: better error messages for unresolved dependencies and fixes [#247](../../issues/247)
- check build number to decide whether the unzipped distribution can be reused (fixes [#234](../../issues/234))
- download JetBrains Java runtime and use it while running IDE (fixes [#192](../../issues/192))
- do not include plugin's jars recursively (fixes [#231](../../issues/231))
- allow adding custom Javac2.jar to `instrumentCode` task

## 0.2.20
- recognize new kotlin stdlib files as part of IDEA dependency

## 0.2.19
- Setup project plugin dependency for an already evaluated project (fixes [#238](../../issues/238))

## 0.2.18
- update default repository url
- support for running GoLand

## 0.2.17
- fix compatibility with Gradle 4.0 new versions of Kotlin and Scala plugins (fixes [#221](../../issues/221) and [#222](../../issues/222))

## 0.2.16
- automatically set system properties for debugging Resharper

## 0.2.15
- restore scripts execution permissions in Rider distribution

## 0.2.14
- support RD prefix for Rider
- avoid possible NPEs (fixes [#208](../../issues/208))

## 0.2.13
- Gradle 4.0 compatibility fixes

## 0.2.12
- upgrade plugin-repository-rest-client

## 0.2.11
- upgrade plugin-repository-rest-client

## 0.2.10
- upgrade plugin-services libraries to fix 'Invalid plugin type' exception while downloading plugins dependencies (fixes [#201](../../issues/201))
- prefer `compile` configuration for any plugins IDEA dependencies in tests (fixes [#202](../../issues/202))

## 0.2.9
- prefer `compile` configuration for bundled plugins IDEA dependencies in tests

## 0.2.8
- prefer `compile` configuration for IDEA dependencies in tests
- prefer `compileOnly` configuration for plugins dependencies in tests

## 0.2.7
- avoid exception due to adding duplicated configurations

## 0.2.6
- prefer `compileOnly` configuration for IDEA dependencies

## 0.2.5
- set `buildDir` as a default cache for IDE dependencies in case of Rider-plugin
- fix Kotlin instrumentation

## 0.2.4
- fixed attaching sources for IDEA Ultimate and bundled plugins

## 0.2.3
- fixed compilation for multi-module layout

## 0.2.2
- added `runIde` task. `runIdea` is deprecated now (fixes [#169](../../issues/169))
- fixed kotlin forms instrumentation (fixes [#171](../../issues/171))
- fixed filtering out all resources of dependent plugins (fixes [#172](../../issues/172))
- fixed intellij.systemProperties extension (fixes [#173](../../issues/173))

## 0.2.1
- added Rider support (fixes [#167](../../issues/167))
- fix unresolved builtin plugins on case-insensitive file systems

## 0.2.0
- result artifact format is changed: now it's always a ZIP archive even if plugin has no extra dependencies. *Note that this may change classloading (see [#170](../../issues/170))*
- added an ability to use local IDE installation for compiling
- result zip archive is added to `archives` configuration, built-in `assemble` task now builds the plugin distribution
- added JPS-type for intellij dependency (fixes [#106](../../issues/106))
- patchXml action is reimplemented, now it's possible to freely customize input files, destination directory, since/until builds, plugin description and version
- publishTask is reimplemented, now it's possible to set several channels to upload (fixes [#117](../../issues/117))
- reimplementation tasks also includes following improvements for all of them:
  - it's possible to reuse reimplemented tasks in client's code
  - it's allowed to run tasks without plugin.xml
  - tasks are configured before project evaluation, `project.afterEvaluate` is not require anymore
- fix incremental compiling after instrumenting code (fixes [#116](../../issues/116))
- added `intellij.ideaDependencyCachePath` option (fixes [#127](../../issues/127))
- `project()` reference can be used as a plugin-dependency (fixes [#17](../../issues/17))
- fix attaching sources of builtin plugins (fixes [#153](../../issues/153))

## 0.1.10
- Do not override plugins directory content (temporary fix of [#17](../../issues/17))

## 0.1.9
- Added default configuration to ivy-repositories (fixes [#114](../../issues/114))

## 0.1.6
- External plugin directories are placed in compile classpath so IDEA code insight is better for them now (fixes [#105](../../issues/105))

## 0.1.4
- Fix incremental compilation on changing `intellij.version` (fixes [#67](../../issues/67))

## 0.1.0
- Support external plugin dependencies

## 0.0.41
- Fix Kotlin forms instrumentation ([#73](../../issues/73))

## 0.0.39
- Allow making single-build plugin distributions (fixes [#64](../../issues/64))

## 0.0.37
- Exclude kotlin dependencies if needed (fixes [#57](../../issues/57))

## 0.0.35
- Disable automatic updates check in debug IDEA (fixes [#46](../../issues/46))

## 0.0.34
- Support local IDE installation as a target application of `runIdea` task

## 0.0.33
- Attach community sources to ultimate IntelliJ artifact (fixes [#37](../../issues/37))
- New extension for passing system properties to `runIdea` task (fixes [#18](../../issues/18))

## 0.0.32
- Support compilation in IDEA 13.1 (fixes [#28](../../issues/28))

## 0.0.30
- Fixed broken `runIdea` task

## 0.0.29
- `cleanTest` task clean `system-test` and `config-test` directories (fixes [#13](../../issues/13))
- Do not override plugins which were installed in debug IDEA (fixes [#24](../../issues/24))

## 0.0.28
- `RunIdeaTask` is extensible (fixes [#23](../../issues/23))
- Fix xml parsing exception (fixes [#25](../../issues/25))

## 0.0.27
- Disabled custom class loader in tests (fixes [#21](../../issues/21))

## 0.0.25
- Do not patch version tag if `project.version` property is not specified (fixes [#11](../../issues/11))

## 0.0.21
- IntelliJ-specific jars are attached as compile dependency (fixes [#5](../../issues/5))

## 0.0.10
- Support for attaching IntelliJ sources in IDEA<|MERGE_RESOLUTION|>--- conflicted
+++ resolved
@@ -1,15 +1,13 @@
 # Changelog
 
 ## next
-<<<<<<< HEAD
 ### Added
 - Automatically detect bundled sources in plugin dependency
-=======
+
 ### Fixed
 - Fixed broken instrumentation when custom sources directory is set [#1004](../../issues/1004)
 - Fixed `java.nio.file.FileAlreadyExistsException: instrumentCode/classpath.index` [#998](../../issues/998)
 - Fixed `Execution optimizations have been disabled for task ':jar' to ensure correctness` [#1000](../../issues/1000)
->>>>>>> a53185d2
 
 ## 1.6.0
 ### Added
