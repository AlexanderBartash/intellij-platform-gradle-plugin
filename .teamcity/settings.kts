import jetbrains.buildServer.configs.kotlin.DslContext
import jetbrains.buildServer.configs.kotlin.buildFeatures.commitStatusPublisher
import jetbrains.buildServer.configs.kotlin.buildSteps.gradle
import jetbrains.buildServer.configs.kotlin.project
import jetbrains.buildServer.configs.kotlin.projectFeatures.githubIssues
import jetbrains.buildServer.configs.kotlin.sequential
import jetbrains.buildServer.configs.kotlin.ui.add
import jetbrains.buildServer.configs.kotlin.version

/*
The settings script is an entry point for defining a TeamCity
project hierarchy. The script should contain a single call to the
project() function with a Project instance or an init function as
an argument.

VcsRoots, BuildTypes, Templates, and subprojects can be
registered inside the project using the vcsRoot(), buildType(),
template(), and subProject() methods respectively.

To debug settings scripts in command-line, run the

    mvnDebug org.jetbrains.teamcity:teamcity-configs-maven-plugin:generate

command and attach your debugger to the port 8000.

To debug in IntelliJ Idea, open the 'Maven Projects' tool window (View
-> Tool Windows -> Maven Projects), find the generate task node
(Plugins -> teamcity-configs -> teamcity-configs:generate), the
'Debug' option is available in the context menu for the task.
*/

version = "2022.10"

project {
    description = "Gradle plugin for building plugins for IntelliJ-based IDEs – https://github.com/JetBrains/gradle-intellij-plugin"

    features {
        githubIssues {
            id = "PROJECT_EXT_621"
            displayName = "JetBrains/gradle-intellij-plugin"
            repositoryURL = "https://github.com/JetBrains/gradle-intellij-plugin"
        }
    }

    val operatingSystems = listOf("Linux", "Windows", "macOS")
<<<<<<< HEAD
    val gradleVersions = listOf("8.1", "8.5", "8.6-rc-1")
=======
    val gradleVersions = listOf("7.6", "8.5", "8.6-rc-2")
>>>>>>> e0ef00f4

    val buildChain = sequential {
        operatingSystems.forEach { os ->
            this@project.buildType {
                id("UnitTests${os.uppercase()}")
                name = "Unit Tests ($os)"

                vcs {
                    root(DslContext.settingsRoot)
                }

                steps {
                    gradleVersions.forEach { gradleVersion ->
                        gradle {
                            name = "Unit Tests – Gradle $gradleVersion"
                            tasks = "check -PtestGradleVersion=$gradleVersion"
                        }
                    }
                }

                features {
                    commitStatusPublisher {
                        publisher = github {
                            githubUrl = "https://api.github.com"
                            authType = personalToken {
                                token = "credentialsJSON:7b4ae65b-efad-4ea8-8ddf-b48502524605"
                            }
                        }
                        param("github_oauth_user", "hsz")
                    }
                }

                requirements {
                    add {
                        equals("teamcity.agent.jvm.os.family", os)
                    }
                }
            }
        }
    }

    buildChain.buildTypes().forEach { buildType(it) }
}<|MERGE_RESOLUTION|>--- conflicted
+++ resolved
@@ -43,11 +43,7 @@
     }
 
     val operatingSystems = listOf("Linux", "Windows", "macOS")
-<<<<<<< HEAD
-    val gradleVersions = listOf("8.1", "8.5", "8.6-rc-1")
-=======
-    val gradleVersions = listOf("7.6", "8.5", "8.6-rc-2")
->>>>>>> e0ef00f4
+    val gradleVersions = listOf("8.1", "8.5", "8.6-rc-2")
 
     val buildChain = sequential {
         operatingSystems.forEach { os ->
