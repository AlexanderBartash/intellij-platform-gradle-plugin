--- conflicted
+++ resolved
@@ -43,11 +43,7 @@
     }
 
     val operatingSystems = listOf("Linux", "Windows", "macOS")
-<<<<<<< HEAD
-    val gradleVersions = listOf("8.1", "8.5")
-=======
-    val gradleVersions = listOf("7.6", "8.5", "8.6-rc-1")
->>>>>>> 1e7abb1d
+    val gradleVersions = listOf("8.1", "8.5", "8.6-rc-1")
 
     val buildChain = sequential {
         operatingSystems.forEach { os ->
